--- conflicted
+++ resolved
@@ -325,7 +325,7 @@
     ${out}=            vpp_term: Issue Command  ${node}    trace add memif-input 10
     [Return]           ${out}
 
-<<<<<<< HEAD
+
 vpp_term: Show STN Rules
     [Arguments]        ${node}
     [Documentation]    Show STN Rules
@@ -348,7 +348,7 @@
     Log                ${iface}
     Should Be Equal As Strings   ${internal_name}  ${iface}
     Log                ${next_node}
-=======
+    
 vpp_term: Add Trace Afpacket
     [Arguments]        ${node}
     [Documentation]    vpp_term: Add Trace for afpacket interfaces
@@ -379,5 +379,4 @@
     [Documentation]    vpp_term: Dump VPP Trace
     Log Many           ${node}
     ${out}=            vpp_term: Issue Command  ${node}    api trace save apitrace.trc
-    [Return]           ${out}
->>>>>>> e4fc3d66
+    [Return]           ${out}