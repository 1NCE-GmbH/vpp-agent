--- conflicted
+++ resolved
@@ -36,13 +36,8 @@
 ${I_INTF2}=
 ${ACTION_DENY}=      1
 ${ACTION_PERMIT}=    2
-<<<<<<< HEAD
-${DEST_NTW}=         fd30:0:0:1:e::/64
-${SRC_NTW}=          fd30:0:0:1:e::/64
-=======
 ${DEST_NTW}=         fd30:0:0:1::/64
 ${SRC_NTW}=          fd30:0:0:1::/64
->>>>>>> 0e2148d3
 ${1DEST_PORT_L}=     80
 ${1DEST_PORT_U}=     1000
 ${1SRC_PORT_L}=      10
