// Code generated by protoc-gen-gogo.
// source: l3.proto
// DO NOT EDIT!

/*
Package l3 is a generated protocol buffer package.

It is generated from these files:
	l3.proto

It has these top-level messages:
	StaticRoutes
*/
package l3

import proto "github.com/gogo/protobuf/proto"

// Reference imports to suppress errors if they are not otherwise used.
var _ = proto.Marshal

type StaticRoutes struct {
	Route []*StaticRoutes_Route `protobuf:"bytes,1,rep,name=route" json:"route,omitempty"`
}

func (m *StaticRoutes) Reset()         { *m = StaticRoutes{} }
func (m *StaticRoutes) String() string { return proto.CompactTextString(m) }
func (*StaticRoutes) ProtoMessage()    {}

func (m *StaticRoutes) GetRoute() []*StaticRoutes_Route {
	if m != nil {
		return m.Route
	}
	return nil
}

type StaticRoutes_Route struct {
	VrfId             uint32 `protobuf:"varint,1,opt,name=vrf_id,proto3" json:"vrf_id,omitempty"`
	Description       string `protobuf:"bytes,2,opt,name=description,proto3" json:"description,omitempty"`
	DstIpAddr         string `protobuf:"bytes,3,opt,name=dst_ip_addr,proto3" json:"dst_ip_addr,omitempty"`
	NextHopAddr       string `protobuf:"bytes,4,opt,name=next_hop_addr,proto3" json:"next_hop_addr,omitempty"`
	OutgoingInterface string `protobuf:"bytes,5,opt,name=outgoing_interface,proto3" json:"outgoing_interface,omitempty"`
	Weight            uint32 `protobuf:"varint,6,opt,name=weight,proto3" json:"weight,omitempty"`
}

<<<<<<< HEAD
func (m *StaticRoutes_Route) Reset()         { *m = StaticRoutes_Route{} }
func (m *StaticRoutes_Route) String() string { return proto.CompactTextString(m) }
func (*StaticRoutes_Route) ProtoMessage()    {}
=======
func (m *StaticRoutes_Ip) Reset()         { *m = StaticRoutes_Ip{} }
func (m *StaticRoutes_Ip) String() string { return proto.CompactTextString(m) }
func (*StaticRoutes_Ip) ProtoMessage()    {}

func (m *StaticRoutes_Ip) GetNextHops() []*StaticRoutes_Ip_NextHop {
	if m != nil {
		return m.NextHops
	}
	return nil
}

type StaticRoutes_Ip_NextHop struct {
	Address           string `protobuf:"bytes,1,opt,name=address,proto3" json:"address,omitempty"`
	OutgoingInterface string `protobuf:"bytes,2,opt,name=outgoing_interface,proto3" json:"outgoing_interface,omitempty"`
	Weight            uint32 `protobuf:"varint,3,opt,name=weight,proto3" json:"weight,omitempty"`
	Preference        uint32 `protobuf:"varint,4,opt,name=preference,proto3" json:"preference,omitempty"`
}

func (m *StaticRoutes_Ip_NextHop) Reset()         { *m = StaticRoutes_Ip_NextHop{} }
func (m *StaticRoutes_Ip_NextHop) String() string { return proto.CompactTextString(m) }
func (*StaticRoutes_Ip_NextHop) ProtoMessage()    {}
>>>>>>> bfc1e124
<|MERGE_RESOLUTION|>--- conflicted
+++ resolved
@@ -40,32 +40,9 @@
 	NextHopAddr       string `protobuf:"bytes,4,opt,name=next_hop_addr,proto3" json:"next_hop_addr,omitempty"`
 	OutgoingInterface string `protobuf:"bytes,5,opt,name=outgoing_interface,proto3" json:"outgoing_interface,omitempty"`
 	Weight            uint32 `protobuf:"varint,6,opt,name=weight,proto3" json:"weight,omitempty"`
+	Preference        uint32 `protobuf:"varint,7,opt,name=preference,proto3" json:"preference,omitempty"`
 }
 
-<<<<<<< HEAD
 func (m *StaticRoutes_Route) Reset()         { *m = StaticRoutes_Route{} }
 func (m *StaticRoutes_Route) String() string { return proto.CompactTextString(m) }
-func (*StaticRoutes_Route) ProtoMessage()    {}
-=======
-func (m *StaticRoutes_Ip) Reset()         { *m = StaticRoutes_Ip{} }
-func (m *StaticRoutes_Ip) String() string { return proto.CompactTextString(m) }
-func (*StaticRoutes_Ip) ProtoMessage()    {}
-
-func (m *StaticRoutes_Ip) GetNextHops() []*StaticRoutes_Ip_NextHop {
-	if m != nil {
-		return m.NextHops
-	}
-	return nil
-}
-
-type StaticRoutes_Ip_NextHop struct {
-	Address           string `protobuf:"bytes,1,opt,name=address,proto3" json:"address,omitempty"`
-	OutgoingInterface string `protobuf:"bytes,2,opt,name=outgoing_interface,proto3" json:"outgoing_interface,omitempty"`
-	Weight            uint32 `protobuf:"varint,3,opt,name=weight,proto3" json:"weight,omitempty"`
-	Preference        uint32 `protobuf:"varint,4,opt,name=preference,proto3" json:"preference,omitempty"`
-}
-
-func (m *StaticRoutes_Ip_NextHop) Reset()         { *m = StaticRoutes_Ip_NextHop{} }
-func (m *StaticRoutes_Ip_NextHop) String() string { return proto.CompactTextString(m) }
-func (*StaticRoutes_Ip_NextHop) ProtoMessage()    {}
->>>>>>> bfc1e124
+func (*StaticRoutes_Route) ProtoMessage()    {}