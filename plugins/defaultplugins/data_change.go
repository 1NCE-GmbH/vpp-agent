// Copyright (c) 2017 Cisco and/or its affiliates.
//
// Licensed under the Apache License, Version 2.0 (the "License");
// you may not use this file except in compliance with the License.
// You may obtain a copy of the License at:
//
//     http://www.apache.org/licenses/LICENSE-2.0
//
// Unless required by applicable law or agreed to in writing, software
// distributed under the License is distributed on an "AS IS" BASIS,
// WITHOUT WARRANTIES OR CONDITIONS OF ANY KIND, either express or implied.
// See the License for the specific language governing permissions and
// limitations under the License.

package defaultplugins

import (
	"strings"

	"github.com/ligato/vpp-agent/plugins/defaultplugins/ifplugin/model/interfaces"
	"github.com/ligato/vpp-agent/plugins/defaultplugins/l2plugin/model/l2"
	"github.com/ligato/vpp-agent/plugins/defaultplugins/l3plugin/model/l3"

	"github.com/ligato/cn-infra/datasync"
	"github.com/ligato/vpp-agent/plugins/defaultplugins/aclplugin/model/acl"
	"github.com/ligato/vpp-agent/plugins/defaultplugins/ifplugin/model/bfd"
	"github.com/ligato/vpp-agent/plugins/defaultplugins/l4plugin/model/l4"
)

func (plugin *Plugin) changePropagateRequest(dataChng datasync.ChangeEvent, callback func(error)) (callbackCalled bool, err error) {
	key := dataChng.GetKey()

	// Skip potential changes on error keys
	if strings.HasPrefix(key, interfaces.InterfaceErrorPrefix()) || strings.HasPrefix(key, l2.BridgeDomainErrorPrefix()) {
		return false, nil
	}
	plugin.Log.Debug("Start processing change for key: ", key)
	if strings.HasPrefix(key, acl.KeyPrefix()) {
		var value, prevValue acl.AccessLists_Acl
		if err := dataChng.GetValue(&value); err != nil {
			return false, err
		}
		if diff, err := dataChng.GetPrevValue(&prevValue); err == nil {
			if err := plugin.dataChangeACL(diff, &value, &prevValue, dataChng.GetChangeType()); err != nil {
				return false, err
			}
		} else {
			return false, err
		}
	} else if strings.HasPrefix(key, interfaces.InterfaceKeyPrefix()) {
		var value, prevValue interfaces.Interfaces_Interface
		if err := dataChng.GetValue(&value); err != nil {
			return false, err
		}
		if diff, err := dataChng.GetPrevValue(&prevValue); err == nil {
			if err := plugin.dataChangeIface(diff, &value, &prevValue, dataChng.GetChangeType()); err != nil {
				return false, err
			}
		} else {
			return false, err
		}
	} else if strings.HasPrefix(key, bfd.SessionKeyPrefix()) {
		var value, prevValue bfd.SingleHopBFD_Session
		if err := dataChng.GetValue(&value); err != nil {
			return false, err
		}
		if diff, err := dataChng.GetPrevValue(&prevValue); err == nil {
			if err := plugin.dataChangeBfdSession(diff, &value, &prevValue, dataChng.GetChangeType()); err != nil {
				return false, err
			}
		} else {
			return false, err
		}
	} else if strings.HasPrefix(key, bfd.AuthKeysKeyPrefix()) {
		var value, prevValue bfd.SingleHopBFD_Key
		if err := dataChng.GetValue(&value); err != nil {
			return false, err
		}
		if diff, err := dataChng.GetPrevValue(&prevValue); err == nil {
			if err := plugin.dataChangeBfdKey(diff, &value, &prevValue, dataChng.GetChangeType()); err != nil {
				return false, err
			}
		} else {
			return false, err
		}
	} else if strings.HasPrefix(key, bfd.EchoFunctionKeyPrefix()) {
		var value, prevValue bfd.SingleHopBFD_EchoFunction
		if err := dataChng.GetValue(&value); err != nil {
			return false, err
		}
		if diff, err := dataChng.GetPrevValue(&prevValue); err == nil {
			if err := plugin.dataChangeBfdEchoFunction(diff, &value, &prevValue, dataChng.GetChangeType()); err != nil {
				return false, err
			}
		} else {
			return false, err
		}
	} else if strings.HasPrefix(key, l2.BridgeDomainKeyPrefix()) {
		fib, _, _ := l2.ParseFibKey(key)
		if fib {
			// L2 FIB entry
			var value, prevValue l2.FibTableEntries_FibTableEntry
			if err := dataChng.GetValue(&value); err != nil {
				return false, err
			}
			if diff, err := dataChng.GetPrevValue(&prevValue); err == nil {
				if err := plugin.dataChangeFIB(diff, &value, &prevValue, dataChng.GetChangeType(), callback); err != nil {
					return true, err
				}
			} else {
				return false, err
			}
		} else {
			// Bridge domain
			var value, prevValue l2.BridgeDomains_BridgeDomain
			if err := dataChng.GetValue(&value); err != nil {
				return false, err
			}
			if diff, err := dataChng.GetPrevValue(&prevValue); err == nil {
				if err := plugin.dataChangeBD(diff, &value, &prevValue, dataChng.GetChangeType()); err != nil {
					return false, err
				}
			} else {
				return false, err
			}
		}
	} else if strings.HasPrefix(key, l2.XConnectKeyPrefix()) {
		var value, prevValue l2.XConnectPairs_XConnectPair
		if err := dataChng.GetValue(&value); err != nil {
			return false, err
		}
		if diff, err := dataChng.GetPrevValue(&prevValue); err == nil {
			if err := plugin.dataChangeXCon(diff, &value, &prevValue, dataChng.GetChangeType()); err != nil {
				return false, err
			}
		} else {
			return false, err
		}
	} else if strings.HasPrefix(key, l3.VrfKeyPrefix()) {
		isRoute, vrfFromKey, _, _, _ := l3.ParseRouteKey(key)
		if isRoute {
			// Route
			var value, prevValue l3.StaticRoutes_Route
			if err := dataChng.GetValue(&value); err != nil {
				return false, err
			}
			if diff, err := dataChng.GetPrevValue(&prevValue); err == nil {
				if err := plugin.dataChangeStaticRoute(diff, &value, &prevValue, vrfFromKey, dataChng.GetChangeType()); err != nil {
					return false, err
				}
			} else {
				return false, err
			}
		} else {
			// Vrf
			// TODO vrf not implemented yet
			plugin.Log.Warn("VRFs are not supported yet")
		}
<<<<<<< HEAD
	} else if strings.HasPrefix(key, l3.ArpKeyPrefix()) {
		_, _, err := l3.ParseArpKey(key)
		if err != nil {
			return false, err
		}
		var value, prevValue l3.ArpTable_ArpTableEntry
		if err := dataChng.GetValue(&value); err != nil {
			return false, err
		}
		if diff, err := dataChng.GetPrevValue(&prevValue); err == nil {
			if err := plugin.dataChangeARP(diff, &value, &prevValue, dataChng.GetChangeType()); err != nil {
=======
	} else if strings.HasPrefix(key, l4.AppNamespacesKeyPrefix()) {
		var value, prevValue l4.AppNamespaces_AppNamespace
		if err := dataChng.GetValue(&value); err != nil {
			return false, err
		}
		if diff, err := dataChng.GetPrevValue(&prevValue); err == nil {
			if err := plugin.dataChangeAppNamespace(diff, &value, &prevValue, dataChng.GetChangeType()); err != nil {
				return false, err
			}
		} else {
			return false, err
		}
	} else if strings.HasPrefix(key, l4.FeatureKeyPrefix()) {
		var value, prevValue l4.L4Features
		if err := dataChng.GetValue(&value); err != nil {
			return false, err
		}
		if _, err := dataChng.GetPrevValue(&prevValue); err == nil {
			if err := plugin.dataChangeL4Features(&value, &prevValue, dataChng.GetChangeType()); err != nil {
>>>>>>> efeaca47
				return false, err
			}
		} else {
			return false, err
		}
	} else {
		plugin.Log.Warn("ignoring change ", dataChng, " by VPP standard plugins") //NOT ERROR!
	}
	return false, nil
}

// dataChangeACL propagates to the particular aclConfigurator
func (plugin *Plugin) dataChangeACL(diff bool, value *acl.AccessLists_Acl, prevValue *acl.AccessLists_Acl,
	changeType datasync.PutDel) error {
	plugin.Log.Debug("dataChangeAcl ", diff, " ", changeType, " ", value, " ", prevValue)

	if datasync.Delete == changeType {
		return plugin.aclConfigurator.DeleteACL(prevValue)
	} else if diff {
		return plugin.aclConfigurator.ModifyACL(prevValue, value)
	}
	return plugin.aclConfigurator.ConfigureACL(value)
}

// DataChangeIface propagates data change to the ifConfigurator
func (plugin *Plugin) dataChangeIface(diff bool, value *interfaces.Interfaces_Interface, prevValue *interfaces.Interfaces_Interface,
	changeType datasync.PutDel) error {
	plugin.Log.Debug("dataChangeIface ", diff, " ", changeType, " ", value, " ", prevValue)

	if datasync.Delete == changeType {
		return plugin.ifConfigurator.DeleteVPPInterface(prevValue)
	} else if diff {
		return plugin.ifConfigurator.ModifyVPPInterface(value, prevValue)
	}
	return plugin.ifConfigurator.ConfigureVPPInterface(value)
}

// DataChangeBfdSession propagates data change  to the bfdConfigurator
func (plugin *Plugin) dataChangeBfdSession(diff bool, value *bfd.SingleHopBFD_Session, prevValue *bfd.SingleHopBFD_Session,
	changeType datasync.PutDel) error {
	plugin.Log.Debug("dataChangeBfdSession ", diff, " ", changeType, " ", value, " ", prevValue)

	if datasync.Delete == changeType {
		return plugin.bfdConfigurator.DeleteBfdSession(prevValue)
	} else if diff {
		return plugin.bfdConfigurator.ModifyBfdSession(prevValue, value)
	}
	return plugin.bfdConfigurator.ConfigureBfdSession(value)
}

// DataChangeBfdKey propagates data change  to the bfdConfigurator
func (plugin *Plugin) dataChangeBfdKey(diff bool, value *bfd.SingleHopBFD_Key, prevValue *bfd.SingleHopBFD_Key,
	changeType datasync.PutDel) error {
	plugin.Log.Debug("dataChangeBfdKey ", diff, " ", changeType, " ", value, " ", prevValue)

	if datasync.Delete == changeType {
		return plugin.bfdConfigurator.DeleteBfdAuthKey(prevValue)
	} else if diff {
		return plugin.bfdConfigurator.ModifyBfdAuthKey(prevValue, value)
	}
	return plugin.bfdConfigurator.ConfigureBfdAuthKey(value)
}

// DataChangeBfdEchoFunction propagates data change to the bfdConfigurator
func (plugin *Plugin) dataChangeBfdEchoFunction(diff bool, value *bfd.SingleHopBFD_EchoFunction, prevValue *bfd.SingleHopBFD_EchoFunction,
	changeType datasync.PutDel) error {
	plugin.Log.Debug("dataChangeBfdEchoFunction ", diff, " ", changeType, " ", value, " ", prevValue)

	if datasync.Delete == changeType {
		return plugin.bfdConfigurator.DeleteBfdEchoFunction(prevValue)
	} else if diff {
		return plugin.bfdConfigurator.ModifyBfdEchoFunction(prevValue, value)
	}
	return plugin.bfdConfigurator.ConfigureBfdEchoFunction(value)
}

// dataChangeBD propagates data change to the bdConfigurator
func (plugin *Plugin) dataChangeBD(diff bool, value *l2.BridgeDomains_BridgeDomain, prevValue *l2.BridgeDomains_BridgeDomain,
	changeType datasync.PutDel) error {
	plugin.Log.Debug("dataChangeBD ", diff, " ", changeType, " ", value, " ", prevValue)

	if datasync.Delete == changeType {
		return plugin.bdConfigurator.DeleteBridgeDomain(prevValue)
	} else if diff {
		return plugin.bdConfigurator.ModifyBridgeDomain(value, prevValue)
	}
	return plugin.bdConfigurator.ConfigureBridgeDomain(value)
}

// dataChangeFIB propagates data change to the fibConfigurator
func (plugin *Plugin) dataChangeFIB(diff bool, value *l2.FibTableEntries_FibTableEntry, prevValue *l2.FibTableEntries_FibTableEntry,
	changeType datasync.PutDel, callback func(error)) error {
	plugin.Log.Debug("dataChangeFIB diff=", diff, " ", changeType, " ", value, " ", prevValue)

	if datasync.Delete == changeType {
		return plugin.fibConfigurator.Delete(prevValue, callback)
	} else if diff {
		return plugin.fibConfigurator.Diff(prevValue, value, callback)
	}
	return plugin.fibConfigurator.Add(value, callback)
}

// DataChangeIface propagates data change to the xcConfugurator
func (plugin *Plugin) dataChangeXCon(diff bool, value *l2.XConnectPairs_XConnectPair, prevValue *l2.XConnectPairs_XConnectPair,
	changeType datasync.PutDel) error {
	plugin.Log.Debug("dataChangeXCon ", diff, " ", changeType, " ", value, " ", prevValue)

	if datasync.Delete == changeType {
		return plugin.xcConfigurator.DeleteXConnectPair(prevValue)
	} else if diff {
		return plugin.xcConfigurator.ModifyXConnectPair(value, prevValue)
	}
	return plugin.xcConfigurator.ConfigureXConnectPair(value)

}

// DataChangeStaticRoute propagates data change to the routeConfigurator
func (plugin *Plugin) dataChangeStaticRoute(diff bool, value *l3.StaticRoutes_Route, prevValue *l3.StaticRoutes_Route,
	vrfFromKey string, changeType datasync.PutDel) error {
	plugin.Log.Debug("dataChangeStaticRoute ", diff, " ", changeType, " ", value, " ", prevValue)

	if datasync.Delete == changeType {
		return plugin.routeConfigurator.DeleteRoute(prevValue, vrfFromKey)
	} else if diff {
		return plugin.routeConfigurator.ModifyRoute(value, prevValue, vrfFromKey)
	}
	return plugin.routeConfigurator.ConfigureRoute(value, vrfFromKey)
}

<<<<<<< HEAD
// dataChangeARP propagates data change to the arpConfigurator
func (plugin *Plugin) dataChangeARP(diff bool, value *l3.ArpTable_ArpTableEntry, prevValue *l3.ArpTable_ArpTableEntry,
	changeType datasync.PutDel) error {
	plugin.Log.Debug("dataChangeARP diff=", diff, " ", changeType, " ", value, " ", prevValue)

	if datasync.Delete == changeType {
		return plugin.arpConfigurator.DeleteArp(prevValue)
	} else if diff {
		return plugin.arpConfigurator.ChangeArp(value, prevValue)
	}
	return plugin.arpConfigurator.AddArp(value)
=======
// DataChangeStaticRoute propagates data change to the l4Configurator
func (plugin *Plugin) dataChangeAppNamespace(diff bool, value *l4.AppNamespaces_AppNamespace, prevValue *l4.AppNamespaces_AppNamespace,
	changeType datasync.PutDel) error {
	plugin.Log.Debug("dataChangeL4AppNamespace ", diff, " ", changeType, " ", value, " ", prevValue)

	if datasync.Delete == changeType {
		return plugin.l4Configurator.DeleteAppNamespace(prevValue)
	} else if diff {
		return plugin.l4Configurator.ModifyAppNamespace(value, prevValue)
	}
	return plugin.l4Configurator.ConfigureAppNamespace(value)
}

// DataChangeL4Features propagates data change to the l4Configurator
func (plugin *Plugin) dataChangeL4Features(value *l4.L4Features, prevValue *l4.L4Features,
	changeType datasync.PutDel) error {
	plugin.Log.Debug("dataChangeL4Feature ", changeType, " ", value, " ", prevValue)

	// diff and previous value is not important, features flag can be either set or not.
	// If removed, it is always set to false
	if datasync.Delete == changeType {
		return plugin.l4Configurator.DeleteL4FeatureFlag()
	}
	return plugin.l4Configurator.ConfigureL4FeatureFlag(value)
>>>>>>> efeaca47
}<|MERGE_RESOLUTION|>--- conflicted
+++ resolved
@@ -156,7 +156,6 @@
 			// TODO vrf not implemented yet
 			plugin.Log.Warn("VRFs are not supported yet")
 		}
-<<<<<<< HEAD
 	} else if strings.HasPrefix(key, l3.ArpKeyPrefix()) {
 		_, _, err := l3.ParseArpKey(key)
 		if err != nil {
@@ -168,7 +167,11 @@
 		}
 		if diff, err := dataChng.GetPrevValue(&prevValue); err == nil {
 			if err := plugin.dataChangeARP(diff, &value, &prevValue, dataChng.GetChangeType()); err != nil {
-=======
+				return false, err
+			}
+		} else {
+			return false, err
+		}
 	} else if strings.HasPrefix(key, l4.AppNamespacesKeyPrefix()) {
 		var value, prevValue l4.AppNamespaces_AppNamespace
 		if err := dataChng.GetValue(&value); err != nil {
@@ -188,7 +191,6 @@
 		}
 		if _, err := dataChng.GetPrevValue(&prevValue); err == nil {
 			if err := plugin.dataChangeL4Features(&value, &prevValue, dataChng.GetChangeType()); err != nil {
->>>>>>> efeaca47
 				return false, err
 			}
 		} else {
@@ -318,7 +320,6 @@
 	return plugin.routeConfigurator.ConfigureRoute(value, vrfFromKey)
 }
 
-<<<<<<< HEAD
 // dataChangeARP propagates data change to the arpConfigurator
 func (plugin *Plugin) dataChangeARP(diff bool, value *l3.ArpTable_ArpTableEntry, prevValue *l3.ArpTable_ArpTableEntry,
 	changeType datasync.PutDel) error {
@@ -330,7 +331,8 @@
 		return plugin.arpConfigurator.ChangeArp(value, prevValue)
 	}
 	return plugin.arpConfigurator.AddArp(value)
-=======
+}
+
 // DataChangeStaticRoute propagates data change to the l4Configurator
 func (plugin *Plugin) dataChangeAppNamespace(diff bool, value *l4.AppNamespaces_AppNamespace, prevValue *l4.AppNamespaces_AppNamespace,
 	changeType datasync.PutDel) error {
@@ -355,5 +357,4 @@
 		return plugin.l4Configurator.DeleteL4FeatureFlag()
 	}
 	return plugin.l4Configurator.ConfigureL4FeatureFlag(value)
->>>>>>> efeaca47
 }