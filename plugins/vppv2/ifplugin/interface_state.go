// Copyright (c) 2017 Cisco and/or its affiliates.
//
// Licensed under the Apache License, Version 2.0 (the "License");
// you may not use this file except in compliance with the License.
// You may obtain a copy of the License at:
//
//     http://www.apache.org/licenses/LICENSE-2.0
//
// Unless required by applicable law or agreed to in writing, software
// distributed under the License is distributed on an "AS IS" BASIS,
// WITHOUT WARRANTIES OR CONDITIONS OF ANY KIND, either express or implied.
// See the License for the specific language governing permissions and
// limitations under the License.

package ifplugin

import (
	"bytes"
	"context"
	"net"
	"os"
	"sync"
	"time"

	govppapi "git.fd.io/govpp.git/api"
	"github.com/ligato/cn-infra/logging"
	"github.com/ligato/cn-infra/utils/safeclose"
	"github.com/pkg/errors"

	intf "github.com/ligato/vpp-agent/api/models/vpp/interfaces"
	"github.com/ligato/vpp-agent/plugins/govppmux"
	scheduler "github.com/ligato/vpp-agent/plugins/kvscheduler/api"
	"github.com/ligato/vpp-agent/plugins/vpp/binapi/interfaces"
	"github.com/ligato/vpp-agent/plugins/vpp/binapi/stats"
	"github.com/ligato/vpp-agent/plugins/vppv2/ifplugin/ifaceidx"
)

// counterType is the basic counter type - contains only packet statistics.
type counterType int

// constants as defined in the vnet_interface_counter_type_t enum in 'vnet/interface.h'
const (
	Drop    counterType = 0
	Punt                = 1
	IPv4                = 2
	IPv6                = 3
	RxNoBuf             = 4
	RxMiss              = 5
	RxError             = 6
	TxError             = 7
	MPLS                = 8
)

// combinedCounterType is the extended counter type - contains both packet and byte statistics.
type combinedCounterType uint8

// constants as defined in the vnet_interface_counter_type_t enum in 'vnet/interface.h'
const (
	Rx          combinedCounterType = 0
	RxUnicast                       = 1
	RxMulticast                     = 2
	RxBroadcast                     = 3
	Tx                              = 4
	TxUnicast                       = 5
	TxMulticast                     = 6
	TxBroadcast                     = 7
)

const (
	megabit = 1000000 // One megabit in bytes
)

// InterfaceStateUpdater holds state data of all VPP interfaces.
type InterfaceStateUpdater struct {
	log logging.Logger

	kvScheduler    scheduler.KVScheduler
	swIfIndexes    ifaceidx.IfaceMetadataIndex
	publishIfState func(notification *intf.InterfaceNotification)

	ifState map[uint32]*intf.InterfaceState // swIfIndex to state data map
	access  sync.Mutex                      // lock for the state data map

	vppCh                   govppapi.Channel
	vppNotifSubs            govppapi.SubscriptionCtx
	vppCountersSubs         govppapi.SubscriptionCtx
	vppCombinedCountersSubs govppapi.SubscriptionCtx
	notifChan               chan govppapi.Message
	ifMetaChan              chan ifaceidx.IfaceMetadataDto

	cancel context.CancelFunc // cancel can be used to cancel all goroutines and their jobs inside of the plugin
	wg     sync.WaitGroup     // wait group that allows to wait until all goroutines of the plugin have finished
}

// Init members (channels, maps...) and start go routines
func (c *InterfaceStateUpdater) Init(ctx context.Context, logger logging.PluginLogger, kvScheduler scheduler.KVScheduler,
	goVppMux govppmux.API, swIfIndexes ifaceidx.IfaceMetadataIndex,
	publishIfState func(notification *intf.InterfaceNotification)) (err error) {

	// Logger
	c.log = logger.NewLogger("if-state")

	// Mappings
	c.swIfIndexes = swIfIndexes

	c.kvScheduler = kvScheduler
	c.publishIfState = publishIfState
	c.ifState = make(map[uint32]*intf.InterfaceState)

	// VPP channel
	c.vppCh, err = goVppMux.NewAPIChannel()
	if err != nil {
		return errors.Errorf("failed to create API channel: %v", err)
	}

	c.ifMetaChan = make(chan ifaceidx.IfaceMetadataDto, 100)
	swIfIndexes.WatchInterfaces("ifplugin_ifstate", c.ifMetaChan)
	c.notifChan = make(chan govppapi.Message, 100)

	// Create child context
	var childCtx context.Context
	childCtx, c.cancel = context.WithCancel(ctx)

	// Watch for incoming notifications
	c.wg.Add(1)
	go c.watchVPPNotifications(childCtx)

	c.log.Info("Interface state updater initialized")

	return nil
}

// AfterInit subscribes for watching VPP notifications on previously initialized channel
func (c *InterfaceStateUpdater) AfterInit() error {
	err := c.subscribeVPPNotifications()
	if err != nil {
		return err
	}
	return nil
}

// subscribeVPPNotifications subscribes for interface state notifications from VPP.
func (c *InterfaceStateUpdater) subscribeVPPNotifications() error {
	var err error
	// subscribe for receiving SwInterfaceEvents notifications
	if c.vppNotifSubs, err = c.vppCh.SubscribeNotification(c.notifChan, &interfaces.SwInterfaceEvent{}); err != nil {
		return errors.Errorf("failed to subscribe VPP notification (sw_interface_event): %v", err)
	}

	// subscribe for receiving VnetInterfaceSimpleCounters notifications
	if c.vppCountersSubs, err = c.vppCh.SubscribeNotification(c.notifChan, &stats.VnetInterfaceSimpleCounters{}); err != nil {
		return errors.Errorf("failed to subscribe VPP notification (vnet_interface_simple_counters): %v", err)
	}

	// subscribe for receiving VnetInterfaceCombinedCounters notifications
	if c.vppCombinedCountersSubs, err = c.vppCh.SubscribeNotification(c.notifChan, &stats.VnetInterfaceCombinedCounters{}); err != nil {
		return errors.Errorf("failed to subscribe VPP notification (vnet_interface_combined_counters): %v", err)
	}

	wantIfEventsReply := &interfaces.WantInterfaceEventsReply{}
	// enable interface state notifications from VPP
	err = c.vppCh.SendRequest(&interfaces.WantInterfaceEvents{
		PID:           uint32(os.Getpid()),
		EnableDisable: 1,
	}).ReceiveReply(wantIfEventsReply)
	if err != nil {
		return errors.Errorf("failed to get interface events: %v", err)
	}

	wantSimpleStatsReply := &stats.WantInterfaceSimpleStatsReply{}
	// enable interface counters notifications from VPP
	err = c.vppCh.SendRequest(&stats.WantInterfaceSimpleStats{
		PID:           uint32(os.Getpid()),
		EnableDisable: 1,
	}).ReceiveReply(wantSimpleStatsReply)
	if err != nil {
		return errors.Errorf("failed to subscribe for interface simple stats: %v", err)
	}

	wantCombinedStatsReply := &stats.WantInterfaceCombinedStatsReply{}
	// enable interface counters notifications from VPP
	err = c.vppCh.SendRequest(&stats.WantInterfaceCombinedStats{
		PID:           uint32(os.Getpid()),
		EnableDisable: 1,
	}).ReceiveReply(wantCombinedStatsReply)
	if err != nil {
		return errors.Errorf("failed to subscribe for interface combined stats: %v", err)
	}

	return nil
}

// Close unsubscribes from interface state notifications from VPP & GOVPP channel
func (c *InterfaceStateUpdater) Close() error {
	c.cancel()
	c.wg.Wait()

	if c.vppNotifSubs != nil {
		if err := c.vppNotifSubs.Unsubscribe(); err != nil {
			return errors.Errorf("failed to unsubscribe interface state notification on close: %v", err)
		}
	}
	if c.vppCountersSubs != nil {
		if err := c.vppCountersSubs.Unsubscribe(); err != nil {
			return errors.Errorf("failed to unsubscribe interface state counters on close: %v", err)
		}
	}
	if c.vppCombinedCountersSubs != nil {
		if err := c.vppCombinedCountersSubs.Unsubscribe(); err != nil {
			return errors.Errorf("failed to unsubscribe interface state combined counters on close: %v", err)
		}
	}

	if err := safeclose.Close(c.vppCh, c.notifChan); err != nil {
		return errors.Errorf("failed to safe close interface state: %v", err)
	}

	return nil
}

// watchVPPNotifications watches for delivery of notifications from VPP.
func (c *InterfaceStateUpdater) watchVPPNotifications(ctx context.Context) {
	defer c.wg.Done()

	if c.notifChan != nil {
		c.log.Debug("Interface state VPP notification watcher started")
	} else {
		c.log.Warn("Interface state VPP notification does not start: the channel c nil")
		return
	}

	for {
		select {
		case msg := <-c.notifChan:
			// if the notification is a result of a configuration change,
			// make sure the associated transaction has already finalized
			c.kvScheduler.TransactionBarrier()

			switch notif := msg.(type) {
			case *interfaces.SwInterfaceEvent:
				c.processIfStateNotification(notif)
			case *stats.VnetInterfaceSimpleCounters:
				c.processIfCounterNotification(notif)
			case *stats.VnetInterfaceCombinedCounters:
				c.processIfCombinedCounterNotification(notif)
			default:
				c.log.Debugf("Ignoring unknown VPP notification: %s, %v",
					msg.GetMessageName(), msg)
			}

		case ifMetaDto := <-c.ifMetaChan:
			if ifMetaDto.Del {
				c.setIfStateDeleted(ifMetaDto.Metadata.SwIfIndex, ifMetaDto.Name)
			} else if !ifMetaDto.Update {
				// process new interface (no way to filter by swIfIndex, need to dump all of them)
				req := &interfaces.SwInterfaceDump{}
				reqCtx := c.vppCh.SendMultiRequest(req)

				for {
					msg := &interfaces.SwInterfaceDetails{}
					stop, err := reqCtx.ReceiveReply(msg)
					if stop {
						break
					}
					if err != nil {
						c.log.Warnf("failed to receive interface dump details: %v", err)
						continue
					}
					if msg.SwIfIndex != ifMetaDto.Metadata.SwIfIndex {
						// not the added interface
						continue
					}
					c.updateIfStateDetails(msg)
				}
			}

		case <-ctx.Done():
			// stop watching for notifications
			c.log.Debug("Interface state VPP notification watcher stopped")
			return
		}
	}
}

// processIfStateNotification process a VPP state notification.
func (c *InterfaceStateUpdater) processIfStateNotification(notif *interfaces.SwInterfaceEvent) {
	// update and return if state data
	ifState, found := c.updateIfStateFlags(notif)
	if !found {
		return
	}
	c.log.Debugf("Interface state notification for %s (idx: %d): %+v",
		ifState.Name, ifState.IfIndex, notif)

	// store data in ETCD
	c.publishIfState(&intf.InterfaceNotification{
		Type: intf.InterfaceNotification_UPDOWN, State: ifState})
}

// getIfStateData returns interface state data structure for the specified interface index and interface name.
// NOTE: plugin.ifStateData needs to be locked when calling this function!
func (c *InterfaceStateUpdater) getIfStateData(swIfIndex uint32, ifName string) (*intf.InterfaceState, bool) {

	ifState, ok := c.ifState[swIfIndex]

	// check also if the provided logical name c the same as the one associated
	// with swIfIndex, because swIfIndexes might be reused
	if ok && ifState.Name == ifName {
		return ifState, true
	}

	return nil, false
}

// getIfStateDataWLookup returns interface state data structure for the specified interface index (creates it if it does not exist).
// NOTE: plugin.ifStateData needs to be locked when calling this function!
func (c *InterfaceStateUpdater) getIfStateDataWLookup(ifIdx uint32) (
	*intf.InterfaceState, bool) {
	ifName, _, found := c.swIfIndexes.LookupBySwIfIndex(ifIdx)
	if !found {
		return nil, found
	}

	ifState, found := c.getIfStateData(ifIdx, ifName)
	if !found {
		ifState = &intf.InterfaceState{
			IfIndex:    ifIdx,
			Name:       ifName,
			Statistics: &intf.InterfaceState_Statistics{},
		}

		c.ifState[ifIdx] = ifState
		found = true
	}

	return ifState, found
}

// updateIfStateFlags updates the interface state data in memory from provided VPP flags message and returns updated state data.
// NOTE: plugin.ifStateData needs to be locked when calling this function!
func (c *InterfaceStateUpdater) updateIfStateFlags(vppMsg *interfaces.SwInterfaceEvent) (
	iface *intf.InterfaceState, found bool) {

	ifState, found := c.getIfStateDataWLookup(vppMsg.SwIfIndex)
	if !found {
		return nil, false
	}
	ifState.LastChange = time.Now().Unix()

	if vppMsg.Deleted == 1 {
		ifState.AdminStatus = intf.InterfaceState_DELETED
		ifState.OperStatus = intf.InterfaceState_DELETED
	} else {
		if vppMsg.AdminUpDown == 1 {
			ifState.AdminStatus = intf.InterfaceState_UP
		} else {
			ifState.AdminStatus = intf.InterfaceState_DOWN
		}
		if vppMsg.LinkUpDown == 1 {
			ifState.OperStatus = intf.InterfaceState_UP
		} else {
			ifState.OperStatus = intf.InterfaceState_DOWN
		}
	}
	return ifState, true
}

// processIfCounterNotification processes a VPP (simple) counter message.
func (c *InterfaceStateUpdater) processIfCounterNotification(counter *stats.VnetInterfaceSimpleCounters) {
	c.access.Lock()
	defer c.access.Unlock()

	for i := uint32(0); i < counter.Count; i++ {
		swIfIndex := counter.FirstSwIfIndex + i
		ifState, found := c.getIfStateDataWLookup(swIfIndex)
		if !found {
			continue
		}
		ifStats := ifState.Statistics
		packets := counter.Data[i]
		switch counterType(counter.VnetCounterType) {
		case Drop:
			ifStats.DropPackets = packets
		case Punt:
			ifStats.PuntPackets = packets
		case IPv4:
			ifStats.Ipv4Packets = packets
		case IPv6:
			ifStats.Ipv6Packets = packets
		case RxNoBuf:
			ifStats.InNobufPackets = packets
		case RxMiss:
			ifStats.InMissPackets = packets
		case RxError:
			ifStats.InErrorPackets = packets
		case TxError:
			ifStats.OutErrorPackets = packets
		}
	}
}

// processIfCombinedCounterNotification processes a VPP message with combined counters.
func (c *InterfaceStateUpdater) processIfCombinedCounterNotification(counter *stats.VnetInterfaceCombinedCounters) {
	c.access.Lock()
	defer c.access.Unlock()

	counterType := combinedCounterType(counter.VnetCounterType)

	if counterType != Rx && counterType != Tx {
		// TODO: process other types of combined counters (RX/TX for unicast/multicast/broadcast)
		return
	}

	for i := uint32(0); i < counter.Count; i++ {
		swIfIndex := counter.FirstSwIfIndex + i
		ifState, found := c.getIfStateDataWLookup(swIfIndex)
		if !found {
			continue
		}
		ifStats := ifState.Statistics
		switch counterType {
		case Rx:
			ifStats.InPackets = counter.Data[i].Packets
			ifStats.InBytes = counter.Data[i].Bytes
		case Tx:
			ifStats.OutPackets = counter.Data[i].Packets
			ifStats.OutBytes = counter.Data[i].Bytes
			// publish Tx + Rx for this interface (Tx counters are received after RX counters)
			c.publishIfState(&intf.InterfaceNotification{
<<<<<<< HEAD
				Type: intf.InterfaceNotification_COUNTERS, State: counter})
=======
				Type: intf.InterfaceNotification_UPDOWN, State: ifState})
>>>>>>> 65ee603d
		}
	}
}

// updateIfStateDetails updates the interface state data in memory from provided VPP details message.
func (c *InterfaceStateUpdater) updateIfStateDetails(ifDetails *interfaces.SwInterfaceDetails) {
	c.access.Lock()
	defer c.access.Unlock()

	ifState, found := c.getIfStateDataWLookup(ifDetails.SwIfIndex)
	if !found {
		return
	}

	ifState.InternalName = string(bytes.SplitN(ifDetails.InterfaceName, []byte{0x00}, 2)[0])

	if ifDetails.AdminUpDown == 1 {
		ifState.AdminStatus = intf.InterfaceState_UP
	} else {
		ifState.AdminStatus = intf.InterfaceState_DOWN
	}

	if ifDetails.LinkUpDown == 1 {
		ifState.OperStatus = intf.InterfaceState_UP
	} else {
		ifState.OperStatus = intf.InterfaceState_DOWN
	}

	hwAddr := net.HardwareAddr(ifDetails.L2Address[:ifDetails.L2AddressLength])
	ifState.PhysAddress = hwAddr.String()

	ifState.Mtu = uint32(ifDetails.LinkMtu)

	switch ifDetails.LinkSpeed {
	case 1:
		ifState.Speed = 10 * megabit // 10M
	case 2:
		ifState.Speed = 100 * megabit // 100M
	case 4:
		ifState.Speed = 1000 * megabit // 1G
	case 8:
		ifState.Speed = 10000 * megabit // 10G
	case 16:
		ifState.Speed = 40000 * megabit // 40G
	case 32:
		ifState.Speed = 100000 * megabit // 100G
	default:
		ifState.Speed = 0
	}

	switch ifDetails.LinkSpeed {
	case 1:
		ifState.Duplex = intf.InterfaceState_HALF
	case 2:
		ifState.Duplex = intf.InterfaceState_FULL
	default:
		ifState.Duplex = intf.InterfaceState_UNKNOWN_DUPLEX
	}

	c.publishIfState(&intf.InterfaceNotification{
		Type: intf.InterfaceNotification_UNKNOWN, State: ifState})
}

// setIfStateDeleted marks the interface as deleted in the state data structure in memory.
func (c *InterfaceStateUpdater) setIfStateDeleted(swIfIndex uint32, ifName string) {
	c.access.Lock()
	defer c.access.Unlock()

	ifState, found := c.getIfStateData(swIfIndex, ifName)
	if !found {
		return
	}
	ifState.AdminStatus = intf.InterfaceState_DELETED
	ifState.OperStatus = intf.InterfaceState_DELETED
	ifState.LastChange = time.Now().Unix()

	// this can be post-processed by multiple plugins
	c.publishIfState(&intf.InterfaceNotification{
		Type: intf.InterfaceNotification_UNKNOWN, State: ifState})
}<|MERGE_RESOLUTION|>--- conflicted
+++ resolved
@@ -425,13 +425,14 @@
 		case Tx:
 			ifStats.OutPackets = counter.Data[i].Packets
 			ifStats.OutBytes = counter.Data[i].Bytes
-			// publish Tx + Rx for this interface (Tx counters are received after RX counters)
+			save = true
+		}
+	}
+	if save {
+		// store counters of all interfaces into ETCD
+		for _, counter := range c.ifState {
 			c.publishIfState(&intf.InterfaceNotification{
-<<<<<<< HEAD
 				Type: intf.InterfaceNotification_COUNTERS, State: counter})
-=======
-				Type: intf.InterfaceNotification_UPDOWN, State: ifState})
->>>>>>> 65ee603d
 		}
 	}
 }
