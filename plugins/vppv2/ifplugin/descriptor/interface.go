--- conflicted
+++ resolved
@@ -38,11 +38,7 @@
 	"github.com/ligato/vpp-agent/plugins/vppv2/ifplugin/descriptor/adapter"
 	"github.com/ligato/vpp-agent/plugins/vppv2/ifplugin/ifaceidx"
 	"github.com/ligato/vpp-agent/plugins/vppv2/ifplugin/vppcalls"
-<<<<<<< HEAD
-=======
-	"github.com/ligato/vpp-agent/plugins/vppv2/model/interfaces"
 	"github.com/ligato/vpp-agent/plugins/linuxv2/nsplugin"
->>>>>>> 3d25336a
 )
 
 const (
@@ -168,7 +164,6 @@
 	return &adapter.InterfaceDescriptor{
 		Name:        InterfaceDescriptorName,
 		NBKeyPrefix: vpp.InterfaceSpec.KeyPrefix(),
-		//NBKeyPrefix:        models.KeyPrefix(vpp.InterfaceModel),
 		ValueTypeName:      vpp.InterfaceSpec.ProtoName(),
 		KeySelector:        vpp.InterfaceSpec.IsKeyValid,
 		KeyLabel:           vpp.InterfaceSpec.StripKeyPrefix,
