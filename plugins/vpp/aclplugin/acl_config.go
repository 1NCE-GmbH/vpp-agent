// Copyright (c) 2017 Cisco and/or its affiliates.
//
// Licensed under the Apache License, Version 2.0 (the "License");
// you may not use this file except in compliance with the License.
// You may obtain a copy of the License at:
//
//     http://www.apache.org/licenses/LICENSE-2.0
//
// Unless required by applicable law or agreed to in writing, software
// distributed under the License is distributed on an "AS IS" BASIS,
// WITHOUT WARRANTIES OR CONDITIONS OF ANY KIND, either express or implied.
// See the License for the specific language governing permissions and
// limitations under the License.

//go:generate protoc --proto_path=../model/acl --gogo_out=../model/acl ../model/acl/acl.proto

// Package aclplugin implements the ACL Plugin that handles management of VPP
// Access lists.
package aclplugin

import (
	"fmt"

	"git.fd.io/govpp.git/api"
	"github.com/ligato/cn-infra/logging"
	"github.com/ligato/cn-infra/logging/measure"
	"github.com/ligato/cn-infra/utils/safeclose"
	"github.com/ligato/vpp-agent/idxvpp/nametoidx"
	"github.com/ligato/vpp-agent/plugins/govppmux"
	"github.com/ligato/vpp-agent/plugins/vpp/aclplugin/aclidx"
	"github.com/ligato/vpp-agent/plugins/vpp/aclplugin/vppcalls"
	"github.com/ligato/vpp-agent/plugins/vpp/aclplugin/vppdump"
	"github.com/ligato/vpp-agent/plugins/vpp/ifplugin/ifaceidx"
	"github.com/ligato/vpp-agent/plugins/vpp/model/acl"
)

// Interface attribute according to the configuration
const (
	INGRESS = "ingress"
	EGRESS  = "egress"
	L2      = "l2"
)

// ACLIfCacheEntry contains info about interface, aclID and whether it is MAC IP address. Used as a cache for missing
// interfaces while configuring ACL
type ACLIfCacheEntry struct {
	ifName string
	aclID  uint32
	ifAttr string
}

// ACLConfigurator runs in the background in its own goroutine where it watches for any changes
// in the configuration of ACLs as modelled by the proto file "../model/acl/acl.proto" and stored
// in ETCD under the key "/vnf-agent/{agent-label}/vpp/config/v1/acl/". Updates received from the northbound API
// are compared with the VPP run-time configuration and differences are applied through the VPP binary API.
type ACLConfigurator struct {
	log logging.Logger

	// In-memory mappings
	ifIndexes      ifaceidx.SwIfIndex
	l2AclIndexes   aclidx.AclIndexRW
	l3l4AclIndexes aclidx.AclIndexRW

	// Cache for ACL un-configured interfaces
	ifCache []*ACLIfCacheEntry

	// VPP binary api call helper
	vppCalls *vppcalls.ACLInterfacesVppCalls

	// VPP channels
	vppChan     *api.Channel
	vppDumpChan *api.Channel

	// Timer used to measure and store time
	stopwatch *measure.Stopwatch
}

// Init goroutines, channels and mappings.
func (plugin *ACLConfigurator) Init(logger logging.PluginLogger, goVppMux govppmux.API, swIfIndexes ifaceidx.SwIfIndex,
	enableStopwatch bool) (err error) {
	// Logger
	plugin.log = logger.NewLogger("-acl-plugin")
	plugin.log.Infof("Initializing ACL configurator")

	// Mappings
	plugin.ifIndexes = swIfIndexes
	plugin.l2AclIndexes = aclidx.NewAclIndex(nametoidx.NewNameToIdx(plugin.log, "acl_l2_indexes", nil))
	plugin.l3l4AclIndexes = aclidx.NewAclIndex(nametoidx.NewNameToIdx(plugin.log, "acl_l3_l4_indexes", nil))

	// VPP channels
	plugin.vppChan, err = goVppMux.NewAPIChannel()
	if err != nil {
		return err
	}
	plugin.vppDumpChan, err = goVppMux.NewAPIChannel()
	if err != nil {
		return err
	}

	// Stopwatch
	if enableStopwatch {
		plugin.stopwatch = measure.NewStopwatch("ACLConfigurator", plugin.log)
	}

	// Message compatibility
	if err = plugin.vppChan.CheckMessageCompatibility(vppcalls.AclMessages...); err != nil {
		plugin.log.Error(err)
		return err
	}

	// VPP calls helper object
	plugin.vppCalls = vppcalls.NewACLInterfacesVppCalls(plugin.log, plugin.vppChan, plugin.ifIndexes, plugin.stopwatch)

	// Get VPP ACL plugin version
	var aclVersion string
	if aclVersion, err = vppcalls.GetAclPluginVersion(plugin.vppChan, plugin.stopwatch); err != nil {
		return err
	}
	plugin.log.Infof("VPP ACL plugin version is %s", aclVersion)

	return nil
}

// Close GOVPP channel.
func (plugin *ACLConfigurator) Close() error {
	_, err := safeclose.CloseAll(plugin.vppChan, plugin.vppDumpChan)
	return err
}

<<<<<<< HEAD
// clearMapping prepares all in-memory-mappings and other cache fields. All previous cached entries are removed.
func (plugin *ACLConfigurator) clearMapping() {
	plugin.l2AclIndexes.Clear()
	plugin.l3l4AclIndexes.Clear()
=======
// GetL2AclIfIndexes exposes l2 acl interface name-to-index mapping
func (plugin *ACLConfigurator) GetL2AclIfIndexes() aclidx.AclIndexRW {
	return plugin.l2AclIndexes
}

// GetL3L4AclIfIndexes exposes l3/l4 acl interface name-to-index mapping
func (plugin *ACLConfigurator) GetL3L4AclIfIndexes() aclidx.AclIndexRW {
	return plugin.l3l4AclIndexes
>>>>>>> d5504a1f
}

// ConfigureACL creates access list with provided rules and sets this list to every relevant interface.
func (plugin *ACLConfigurator) ConfigureACL(acl *acl.AccessLists_Acl) error {
	plugin.log.Infof("Configuring new ACL %v", acl.AclName)

	if len(acl.Rules) == 0 {
		plugin.log.Debugf("ACL %v has no rules set, skipping configuration", acl.AclName)
		return nil
	}

	rules, isL2MacIP := plugin.validateRules(acl.AclName, acl.Rules)
	// Configure ACL rules.
	var vppACLIndex uint32
	var err error
	if isL2MacIP {
		vppACLIndex, err = vppcalls.AddMacIPAcl(rules, acl.AclName, plugin.log, plugin.vppChan, plugin.stopwatch)
		if err != nil {
			return err
		}
		// Index used for L2 registration is ACLIndex + 1 (ACL indexes start from 0).
		agentACLIndex := vppACLIndex + 1
		plugin.l2AclIndexes.RegisterName(acl.AclName, agentACLIndex, acl)
		plugin.log.Debugf("ACL %v registered with index %v", acl.AclName, agentACLIndex)
	} else {
		vppACLIndex, err = vppcalls.AddIPAcl(rules, acl.AclName, plugin.log, plugin.vppChan, plugin.stopwatch)
		if err != nil {
			return err
		}
		// Index used for L3L4 registration is aclIndex + 1 (ACL indexes start from 0).
		agentACLIndex := vppACLIndex + 1
		plugin.l3l4AclIndexes.RegisterName(acl.AclName, agentACLIndex, acl)
		plugin.log.Debugf("ACL %v registered with index %v", acl.AclName, agentACLIndex)
	}

	// Set ACL to interfaces.
	if ifaces := acl.GetInterfaces(); ifaces != nil {
		if isL2MacIP {
			aclIfIndices := plugin.getOrCacheInterfaces(acl.Interfaces.Ingress, vppACLIndex, L2)
			err := plugin.vppCalls.SetMacIPAclToInterface(vppACLIndex, aclIfIndices)
			if err != nil {
				return err
			}
		} else {
			aclIfInIndices := plugin.getOrCacheInterfaces(acl.Interfaces.Ingress, vppACLIndex, INGRESS)
			err = plugin.vppCalls.SetACLToInterfacesAsIngress(vppACLIndex, aclIfInIndices)
			if err != nil {
				return err
			}
			aclIfEgIndices := plugin.getOrCacheInterfaces(acl.Interfaces.Egress, vppACLIndex, EGRESS)
			err = plugin.vppCalls.SetACLToInterfacesAsEgress(vppACLIndex, aclIfEgIndices)
			if err != nil {
				return err
			}
		}
	} else {
		plugin.log.Infof("No interface configured for ACL %v", acl.AclName)
	}

	return nil
}

// ModifyACL modifies previously created access list. L2 access list is removed and recreated,
// L3/L4 access list is modified directly. List of interfaces is refreshed as well.
func (plugin *ACLConfigurator) ModifyACL(oldACL, newACL *acl.AccessLists_Acl) (err error) {
	plugin.log.Infof("Modifying ACL %v", oldACL.AclName)

	if newACL.Rules != nil {
		// Validate rules.
		rules, isL2MacIP := plugin.validateRules(newACL.AclName, newACL.Rules)
		var vppACLIndex uint32
		if isL2MacIP {
			agentACLIndex, _, found := plugin.l2AclIndexes.LookupIdx(oldACL.AclName)
			if !found {
				plugin.log.Infof("Acl %v index not found", oldACL.AclName)
				return nil
			}
			// Index used in VPP = index used in mapping - 1
			vppACLIndex = agentACLIndex - 1
		} else {
			agentACLIndex, _, found := plugin.l3l4AclIndexes.LookupIdx(oldACL.AclName)
			if !found {
				plugin.log.Infof("Acl %v index not found", oldACL.AclName)
				return nil
			}
			vppACLIndex = agentACLIndex - 1
		}
		if isL2MacIP {
			// L2 ACL
			err := vppcalls.ModifyMACIPAcl(vppACLIndex, rules, newACL.AclName, plugin.log, plugin.vppChan, plugin.stopwatch)
			if err != nil {
				return err
			}
			// There is no need to update index because modified ACL keeps the old one.
		} else {
			// L3/L4 ACL can be modified directly.
			err := vppcalls.ModifyIPAcl(vppACLIndex, rules, newACL.AclName, plugin.log, plugin.vppChan, plugin.stopwatch)
			if err != nil {
				return err
			}
			// There is no need to update index because modified ACL keeps the old one.
		}

		// Update interfaces.
		if isL2MacIP {
			// Remove L2 ACL from old interfaces.
			if oldACL.Interfaces != nil {

				err := plugin.vppCalls.RemoveMacIPIngressACLFromInterfaces(vppACLIndex, plugin.getInterfaces(oldACL.Interfaces.Ingress))
				if err != nil {
					return err
				}
			}
			// Put L2 ACL to new interfaces.
			if newACL.Interfaces != nil {
				aclMacInterfaces := plugin.getOrCacheInterfaces(newACL.Interfaces.Ingress, vppACLIndex, L2)
				err := plugin.vppCalls.SetMacIPAclToInterface(vppACLIndex, aclMacInterfaces)
				if err != nil {
					return err
				}
			}

		} else {
			aclOldInInterfaces := plugin.getInterfaces(oldACL.Interfaces.Ingress)
			aclOldEgInterfaces := plugin.getInterfaces(oldACL.Interfaces.Egress)
			aclNewInInterfaces := plugin.getOrCacheInterfaces(newACL.Interfaces.Ingress, vppACLIndex, INGRESS)
			aclNewEgInterfaces := plugin.getOrCacheInterfaces(newACL.Interfaces.Egress, vppACLIndex, EGRESS)
			addedInInterfaces, removedInInterfaces := diffInterfaces(aclOldInInterfaces, aclNewInInterfaces)
			addedEgInterfaces, removedEgInterfaces := diffInterfaces(aclOldEgInterfaces, aclNewEgInterfaces)

			if len(removedInInterfaces) > 0 {
				err = plugin.vppCalls.RemoveIPIngressACLFromInterfaces(vppACLIndex, removedInInterfaces)
				if err != nil {
					return err
				}
			}
			if len(removedEgInterfaces) > 0 {
				err = plugin.vppCalls.RemoveIPEgressACLFromInterfaces(vppACLIndex, removedEgInterfaces)
				if err != nil {
					return err
				}
			}
			if len(addedInInterfaces) > 0 {
				err = plugin.vppCalls.SetACLToInterfacesAsIngress(vppACLIndex, addedInInterfaces)
				if err != nil {
					return err
				}
			}
			if len(addedEgInterfaces) > 0 {
				err = plugin.vppCalls.SetACLToInterfacesAsEgress(vppACLIndex, addedEgInterfaces)
				if err != nil {
					return err
				}
			}
		}
	}

	return err
}

// DeleteACL removes existing ACL. To detach ACL from interfaces, list of interfaces has to be provided.
func (plugin *ACLConfigurator) DeleteACL(acl *acl.AccessLists_Acl) (err error) {
	plugin.log.Infof("Deleting ACL %v", acl.AclName)

	// Get ACL index. Keep in mind that all ACL Indices were incremented by 1.
	agentL2AclIndex, _, l2AclFound := plugin.l2AclIndexes.LookupIdx(acl.AclName)
	agentL3L4AclIndex, _, l3l4AclFound := plugin.l3l4AclIndexes.LookupIdx(acl.AclName)
	if !l2AclFound && !l3l4AclFound {
		return fmt.Errorf("ACL %v not found, cannot be removed", acl.AclName)
	}
	if l2AclFound {
		// Remove interfaces from L2 ACL.
		vppACLIndex := agentL2AclIndex - 1
		if acl.Interfaces != nil {
			err := plugin.vppCalls.RemoveMacIPIngressACLFromInterfaces(vppACLIndex, plugin.getInterfaces(acl.Interfaces.Ingress))
			if err != nil {
				return err
			}
		}
		// Remove ACL L2.
		err := vppcalls.DeleteMacIPAcl(vppACLIndex, plugin.log, plugin.vppChan, plugin.stopwatch)
		if err != nil {
			return err
		}
		// Unregister.
		plugin.l2AclIndexes.UnregisterName(acl.AclName)
	}
	if l3l4AclFound {
		// Remove interfaces.
		vppACLIndex := agentL3L4AclIndex - 1
		if acl.Interfaces != nil {
			err = plugin.vppCalls.RemoveIPIngressACLFromInterfaces(vppACLIndex, plugin.getInterfaces(acl.Interfaces.Ingress))
			if err != nil {
				return err
			}

			err = plugin.vppCalls.RemoveIPEgressACLFromInterfaces(vppACLIndex, plugin.getInterfaces(acl.Interfaces.Egress))
			if err != nil {
				return err
			}
		}
		// Remove ACL L3/L4.
		err := vppcalls.DeleteIPAcl(vppACLIndex, plugin.log, plugin.vppChan, plugin.stopwatch)
		if err != nil {
			return err
		}
		// Unregister.
		plugin.l3l4AclIndexes.UnregisterName(acl.AclName)
	}

	return err
}

// DumpIPACL returns all configured IP ACLs in proto format
func (plugin *ACLConfigurator) DumpIPACL() (acls []*acl.AccessLists_Acl, err error) {
	aclsWithIndex, err := vppdump.DumpIPACL(plugin.ifIndexes, plugin.log, plugin.vppDumpChan, plugin.stopwatch)
	if err != nil {
		plugin.log.Error(err)
		return nil, err
	}
	for _, aclWithIndex := range aclsWithIndex {
		acls = append(acls, aclWithIndex.ACLDetails)
	}
	return acls, nil
}

// DumpMACIPACL returns all configured MACIP ACLs in proto format
func (plugin *ACLConfigurator) DumpMACIPACL() (acls []*acl.AccessLists_Acl, err error) {
	aclsWithIndex, err := vppdump.DumpMACIPACL(plugin.ifIndexes, plugin.log, plugin.vppDumpChan, plugin.stopwatch)
	if err != nil {
		plugin.log.Error(err)
		return nil, err
	}
	for _, aclWithIndex := range aclsWithIndex {
		acls = append(acls, aclWithIndex.ACLDetails)
	}
	return acls, nil
}

// Returns a list of existing ACL interfaces
func (plugin *ACLConfigurator) getInterfaces(interfaces []string) (configurableIfs []uint32) {
	for _, name := range interfaces {
		ifIdx, _, found := plugin.ifIndexes.LookupIdx(name)
		if !found {
			continue
		}
		configurableIfs = append(configurableIfs, ifIdx)
	}
	return configurableIfs
}

// diffInterfaces returns a difference between two lists of interfaces
func diffInterfaces(oldInterfaces, newInterfaces []uint32) (added, removed []uint32) {
	intfMap := make(map[uint32]struct{})
	for _, intf := range oldInterfaces {
		intfMap[intf] = struct{}{}
	}
	for _, intf := range newInterfaces {
		if _, has := intfMap[intf]; !has {
			added = append(added, intf)
		} else {
			delete(intfMap, intf)
		}
	}
	for intf := range intfMap {
		removed = append(removed, intf)
	}
	return added, removed
}

// ResolveCreatedInterface configures new interface for every ACL found in cache
func (plugin *ACLConfigurator) ResolveCreatedInterface(ifName string, ifIdx uint32) error {
	plugin.log.Debugf("ACL configurator: resolving new interface %v", ifName)

	// Iterate over cache in order to find out where the interface is used
	var wasErr error
	for entryIdx, aclCacheEntry := range plugin.ifCache {
		if aclCacheEntry.ifName == ifName {
			var ifIndices []uint32
			switch aclCacheEntry.ifAttr {
			case L2:
				if err := plugin.vppCalls.SetMacIPAclToInterface(aclCacheEntry.aclID, append(ifIndices, ifIdx)); err != nil {
					plugin.log.Error(err)
					wasErr = err
				}
			case INGRESS:
				if err := plugin.vppCalls.SetACLToInterfacesAsIngress(aclCacheEntry.aclID, append(ifIndices, ifIdx)); err != nil {
					plugin.log.Error(err)
					wasErr = err
				}
			case EGRESS:
				if err := plugin.vppCalls.SetACLToInterfacesAsEgress(aclCacheEntry.aclID, append(ifIndices, ifIdx)); err != nil {
					plugin.log.Error(err)
					wasErr = err
				}
			default:
				plugin.log.Warnf("ACL interface is not defined as L2, ingress or egress")
			}
			// Remove from cache
			plugin.log.Debugf("New interface %s (%s) configured for ACL %d, removed from cache",
				ifName, aclCacheEntry.ifAttr, aclCacheEntry.aclID)
			plugin.ifCache = append(plugin.ifCache[:entryIdx], plugin.ifCache[entryIdx+1:]...)
		}
	}

	plugin.log.Debugf("ACL configurator: new interface %v resolution done", ifName)

	return wasErr
}

// ResolveDeletedInterface puts removed interface to cache, including acl index. Note: it's not needed to remove ACL
// from interface manually, VPP handles it itself and such an behavior would cause errors (ACLs cannot be dumped
// from non-existing interface)
func (plugin *ACLConfigurator) ResolveDeletedInterface(ifName string, ifIdx uint32) error {
	plugin.log.Debugf("ACL configurator: resolving deleted interface %v", ifName)

	var wasErr error

	// L3/L4 ingress/egress ACLs
	for _, aclName := range plugin.l3l4AclIndexes.GetMapping().ListNames() {
		aclIdx, aclData, found := plugin.l3l4AclIndexes.LookupIdx(aclName)
		if !found {
			plugin.log.Warnf("ACL %v not found in the mapping", aclName)
			continue
		}
		vppAclIdx := aclIdx - 1
		if ifaces := aclData.GetInterfaces(); ifaces != nil {
			// Look over ingress interfaces
			for _, iface := range ifaces.Ingress {
				if iface == ifName {
					plugin.ifCache = append(plugin.ifCache, &ACLIfCacheEntry{
						ifName: ifName,
						aclID:  vppAclIdx,
						ifAttr: INGRESS,
					})
				}
			}
			// Look over egress interfaces
			for _, iface := range ifaces.Egress {
				if iface == ifName {
					plugin.ifCache = append(plugin.ifCache, &ACLIfCacheEntry{
						ifName: ifName,
						aclID:  vppAclIdx,
						ifAttr: EGRESS,
					})
				}
			}
		}
	}
	// L2 ACLs
	for _, aclName := range plugin.l2AclIndexes.GetMapping().ListNames() {
		aclIdx, aclData, found := plugin.l2AclIndexes.LookupIdx(aclName)
		if !found {
			plugin.log.Warnf("ACL %v not found in the mapping", aclName)
			continue
		}
		vppAclIdx := aclIdx - 1
		if ifaces := aclData.GetInterfaces(); ifaces != nil {
			// Look over ingress interfaces
			for _, ingressIf := range ifaces.Ingress {
				if ingressIf == ifName {
					plugin.ifCache = append(plugin.ifCache, &ACLIfCacheEntry{
						ifName: ifName,
						aclID:  vppAclIdx,
						ifAttr: L2,
					})
				}
			}
		}
	}

	plugin.log.Debugf("ACL configurator: resolution done for removed interface %v", ifName)

	return wasErr
}

// Returns a list of interfaces configurable on the ACL. If interface is missing, put it to the cache. It will be
// configured when available
func (plugin *ACLConfigurator) getOrCacheInterfaces(interfaces []string, acl uint32, attr string) (configurableIfs []uint32) {
	for _, name := range interfaces {
		ifIdx, _, found := plugin.ifIndexes.LookupIdx(name)
		if !found {
			// Put interface to cache
			plugin.ifCache = append(plugin.ifCache, &ACLIfCacheEntry{
				ifName: name,
				aclID:  acl,
				ifAttr: attr,
			})
			plugin.log.Debugf("Interface %s (%s) not found for ACL %v, moving to cache", name, attr, acl)
			continue
		}
		configurableIfs = append(configurableIfs, ifIdx)
	}
	return configurableIfs
}

// Validate rules provided in ACL. Every rule has to contain actions and matches.
// Current limitation: L2 and L3/4 have to be split to different ACLs and
// there cannot be L2 rules and L3/4 rules in the same ACL.
func (plugin *ACLConfigurator) validateRules(aclName string, rules []*acl.AccessLists_Acl_Rule) ([]*acl.AccessLists_Acl_Rule, bool) {
	var validL3L4Rules []*acl.AccessLists_Acl_Rule
	var validL2Rules []*acl.AccessLists_Acl_Rule

	for index, rule := range rules {
		if rule.GetMatch() == nil {
			plugin.log.Warnf("Rule %v from acl %v does not contain match", index, aclName)
			continue
		}
		if rule.GetMatch().GetIpRule() != nil {
			validL3L4Rules = append(validL3L4Rules, rule)
		}
		if rule.GetMatch().GetMacipRule() != nil {
			validL2Rules = append(validL2Rules, rule)
		}
	}
	if len(validL3L4Rules) > 0 && len(validL2Rules) > 0 {
		plugin.log.Errorf("Acl %v contains even L2 rules and L3/L4 rules. This case is not supported yet, only L3/L4 rules will be resolved",
			aclName)
		return validL3L4Rules, false
	} else if len(validL3L4Rules) > 0 {
		return validL3L4Rules, false
	} else {
		return validL2Rules, true
	}
}<|MERGE_RESOLUTION|>--- conflicted
+++ resolved
@@ -127,12 +127,12 @@
 	return err
 }
 
-<<<<<<< HEAD
 // clearMapping prepares all in-memory-mappings and other cache fields. All previous cached entries are removed.
 func (plugin *ACLConfigurator) clearMapping() {
 	plugin.l2AclIndexes.Clear()
 	plugin.l3l4AclIndexes.Clear()
-=======
+}
+
 // GetL2AclIfIndexes exposes l2 acl interface name-to-index mapping
 func (plugin *ACLConfigurator) GetL2AclIfIndexes() aclidx.AclIndexRW {
 	return plugin.l2AclIndexes
@@ -141,7 +141,6 @@
 // GetL3L4AclIfIndexes exposes l3/l4 acl interface name-to-index mapping
 func (plugin *ACLConfigurator) GetL3L4AclIfIndexes() aclidx.AclIndexRW {
 	return plugin.l3l4AclIndexes
->>>>>>> d5504a1f
 }
 
 // ConfigureACL creates access list with provided rules and sets this list to every relevant interface.
