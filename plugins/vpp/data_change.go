// Copyright (c) 2017 Cisco and/or its affiliates.
//
// Licensed under the Apache License, Version 2.0 (the "License");
// you may not use this file except in compliance with the License.
// You may obtain a copy of the License at:
//
//     http://www.apache.org/licenses/LICENSE-2.0
//
// Unless required by applicable law or agreed to in writing, software
// distributed under the License is distributed on an "AS IS" BASIS,
// WITHOUT WARRANTIES OR CONDITIONS OF ANY KIND, either express or implied.
// See the License for the specific language governing permissions and
// limitations under the License.

package vpp

import (
	"strings"

	"github.com/golang/protobuf/proto"
	"github.com/ligato/cn-infra/datasync"
	"github.com/ligato/vpp-agent/plugins/vpp/model/acl"
	"github.com/ligato/vpp-agent/plugins/vpp/model/bfd"
	"github.com/ligato/vpp-agent/plugins/vpp/model/interfaces"
	"github.com/ligato/vpp-agent/plugins/vpp/model/ipsec"
	"github.com/ligato/vpp-agent/plugins/vpp/model/l2"
	"github.com/ligato/vpp-agent/plugins/vpp/model/l3"
	"github.com/ligato/vpp-agent/plugins/vpp/model/l4"
	"github.com/ligato/vpp-agent/plugins/vpp/model/nat"
	"github.com/ligato/vpp-agent/plugins/vpp/model/srv6"
	"github.com/ligato/vpp-agent/plugins/vpp/model/stn"
)

func (plugin *Plugin) changePropagateRequest(dataChng datasync.ChangeEvent, callback func(error)) (callbackCalled bool, err error) {
	key := dataChng.GetKey()

	// Skip potential changes on error keys
	if strings.HasPrefix(key, interfaces.ErrorPrefix) || strings.HasPrefix(key, l2.BdErrPrefix) {
		return false, nil
	}
	plugin.Log.Debug("Start processing change for key: ", key)
	if strings.HasPrefix(key, acl.Prefix) {
		var value, prevValue acl.AccessLists_Acl
		if err := dataChng.GetValue(&value); err != nil {
			return false, err
		}
		if diff, err := dataChng.GetPrevValue(&prevValue); err == nil {
			if err := plugin.dataChangeACL(diff, &value, &prevValue, dataChng.GetChangeType()); err != nil {
				return false, err
			}
		} else {
			return false, err
		}
	} else if strings.HasPrefix(key, interfaces.Prefix) {
		var value, prevValue interfaces.Interfaces_Interface
		if err := dataChng.GetValue(&value); err != nil {
			return false, err
		}
		if diff, err := dataChng.GetPrevValue(&prevValue); err == nil {
			if err := plugin.dataChangeIface(diff, &value, &prevValue, dataChng.GetChangeType()); err != nil {
				return false, err
			}
		} else {
			return false, err
		}
	} else if strings.HasPrefix(key, bfd.SessionPrefix) {
		var value, prevValue bfd.SingleHopBFD_Session
		if err := dataChng.GetValue(&value); err != nil {
			return false, err
		}
		if diff, err := dataChng.GetPrevValue(&prevValue); err == nil {
			if err := plugin.dataChangeBfdSession(diff, &value, &prevValue, dataChng.GetChangeType()); err != nil {
				return false, err
			}
		} else {
			return false, err
		}
	} else if strings.HasPrefix(key, bfd.AuthKeysPrefix) {
		var value, prevValue bfd.SingleHopBFD_Key
		if err := dataChng.GetValue(&value); err != nil {
			return false, err
		}
		if diff, err := dataChng.GetPrevValue(&prevValue); err == nil {
			if err := plugin.dataChangeBfdKey(diff, &value, &prevValue, dataChng.GetChangeType()); err != nil {
				return false, err
			}
		} else {
			return false, err
		}
	} else if strings.HasPrefix(key, bfd.EchoFunctionPrefix) {
		var value, prevValue bfd.SingleHopBFD_EchoFunction
		if err := dataChng.GetValue(&value); err != nil {
			return false, err
		}
		if diff, err := dataChng.GetPrevValue(&prevValue); err == nil {
			if err := plugin.dataChangeBfdEchoFunction(diff, &value, &prevValue, dataChng.GetChangeType()); err != nil {
				return false, err
			}
		} else {
			return false, err
		}
	} else if strings.HasPrefix(key, l2.BdPrefix) {
		fib, _, _ := l2.ParseFibKey(key)
		if fib {
			// L2 FIB entry
			var value, prevValue l2.FibTable_FibEntry
			if err := dataChng.GetValue(&value); err != nil {
				return false, err
			}
			if diff, err := dataChng.GetPrevValue(&prevValue); err == nil {
				if err := plugin.dataChangeFIB(diff, &value, &prevValue, dataChng.GetChangeType(), callback); err != nil {
					return true, err
				}
			} else {
				return false, err
			}
		} else {
			// Bridge domain
			var value, prevValue l2.BridgeDomains_BridgeDomain
			if err := dataChng.GetValue(&value); err != nil {
				return false, err
			}
			if diff, err := dataChng.GetPrevValue(&prevValue); err == nil {
				if err := plugin.dataChangeBD(diff, &value, &prevValue, dataChng.GetChangeType()); err != nil {
					return false, err
				}
			} else {
				return false, err
			}
		}
	} else if strings.HasPrefix(key, l2.XConnectPrefix) {
		var value, prevValue l2.XConnectPairs_XConnectPair
		if err := dataChng.GetValue(&value); err != nil {
			return false, err
		}
		if diff, err := dataChng.GetPrevValue(&prevValue); err == nil {
			if err := plugin.dataChangeXCon(diff, &value, &prevValue, dataChng.GetChangeType()); err != nil {
				return false, err
			}
		} else {
			return false, err
		}
	} else if strings.HasPrefix(key, l3.VrfPrefix) {
		isRoute, vrfFromKey, _, _, _ := l3.ParseRouteKey(key)
		if isRoute {
			// Route
			var value, prevValue l3.StaticRoutes_Route
			if err := dataChng.GetValue(&value); err != nil {
				return false, err
			}
			if diff, err := dataChng.GetPrevValue(&prevValue); err == nil {
				if err := plugin.dataChangeStaticRoute(diff, &value, &prevValue, vrfFromKey, dataChng.GetChangeType()); err != nil {
					return false, err
				}
			} else {
				return false, err
			}
		} else {
			plugin.Log.Warnf("Key '%s' not supported", key)
		}
	} else if strings.HasPrefix(key, l3.ArpPrefix) {
		_, _, err := l3.ParseArpKey(key)
		if err != nil {
			return false, err
		}
		var value, prevValue l3.ArpTable_ArpEntry
		if err := dataChng.GetValue(&value); err != nil {
			return false, err
		}
		if diff, err := dataChng.GetPrevValue(&prevValue); err == nil {
			if err := plugin.dataChangeARP(diff, &value, &prevValue, dataChng.GetChangeType()); err != nil {
				return false, err
			}
		} else {
			return false, err
		}
	} else if strings.HasPrefix(key, l3.ProxyARPInterfacePrefix) {
		var value, prevValue l3.ProxyArpInterfaces_InterfaceList
		if err := dataChng.GetValue(&value); err != nil {
			return false, err
		}
		if diff, err := dataChng.GetPrevValue(&prevValue); err == nil {
			if err := plugin.dataChangeProxyARPInterface(diff, &value, &prevValue, dataChng.GetChangeType()); err != nil {
				return false, err
			}
		} else {
			return false, err
		}
	} else if strings.HasPrefix(key, l3.ProxyARPRangePrefix) {
		var value, prevValue l3.ProxyArpRanges_RangeList
		if err := dataChng.GetValue(&value); err != nil {
			return false, err
		}
		if diff, err := dataChng.GetPrevValue(&prevValue); err == nil {
			if err := plugin.dataChangeProxyARPRange(diff, &value, &prevValue, dataChng.GetChangeType()); err != nil {
				return false, err
			}
		} else {
			return false, err
		}
<<<<<<< HEAD
	} else if strings.HasPrefix(key, l4.NamespacesPrefix) {
		var value, prevValue l4.AppNamespaces_AppNamespace
		if err := dataChng.GetValue(&value); err != nil {
			return false, err
		}
		if diff, err := dataChng.GetPrevValue(&prevValue); err == nil {
			if err := plugin.dataChangeAppNamespace(diff, &value, &prevValue, dataChng.GetChangeType()); err != nil {
=======
	} else if strings.HasPrefix(key, l4.Prefix) {
		if strings.HasPrefix(key, l4.NamespacesPrefix) {
			var value, prevValue l4.AppNamespaces_AppNamespace
			if err := dataChng.GetValue(&value); err != nil {
>>>>>>> 11f873d9
				return false, err
			}
			if diff, err := dataChng.GetPrevValue(&prevValue); err == nil {
				if err := plugin.dataChangeAppNamespace(diff, &value, &prevValue, dataChng.GetChangeType()); err != nil {
					return false, err
				}
			} else {
				return false, err
			}
		} else if strings.HasPrefix(key, l4.FeaturesPrefix) {
			var value, prevValue l4.L4Features
			if err := dataChng.GetValue(&value); err != nil {
				return false, err
			}
			if _, err := dataChng.GetPrevValue(&prevValue); err == nil {
				if err := plugin.dataChangeL4Features(&value, &prevValue, dataChng.GetChangeType()); err != nil {
					return false, err
				}
			} else {
				return false, err
			}
		}
	} else if strings.HasPrefix(key, stn.Prefix) {
		var value, prevValue stn.STN_Rule
		if err := dataChng.GetValue(&value); err != nil {
			return false, err
		}
		if diff, err := dataChng.GetPrevValue(&prevValue); err == nil {
			if err := plugin.dataChangeStnRule(diff, &value, &prevValue, dataChng.GetChangeType()); err != nil {
				return false, err
			}
		} else {
			return false, err
		}
	} else if strings.HasPrefix(key, nat.GlobalPrefix) {
		// Global NAT config
		var value, prevValue nat.Nat44Global
		if err := dataChng.GetValue(&value); err != nil {
			return false, err
		}
		if diff, err := dataChng.GetPrevValue(&prevValue); err == nil {
			if err := plugin.dataChangeNatGlobal(diff, &value, &prevValue, dataChng.GetChangeType()); err != nil {
				return false, err
			}
		} else {
			return false, err
		}
	} else if strings.HasPrefix(key, nat.SNatPrefix) {
		// SNAT config
		var value, prevValue nat.Nat44SNat_SNatConfig
		if err := dataChng.GetValue(&value); err != nil {
			return false, err
		}
		if diff, err := dataChng.GetPrevValue(&prevValue); err == nil {
			if err := plugin.dataChangeSNat(diff, &value, &prevValue, dataChng.GetChangeType()); err != nil {
				return false, err
			}
		} else {
			return false, err
		}
	} else if strings.HasPrefix(key, nat.DNatPrefix) {
		// DNAT config
		var value, prevValue nat.Nat44DNat_DNatConfig
		if err := dataChng.GetValue(&value); err != nil {
			return false, err
		}
		if diff, err := dataChng.GetPrevValue(&prevValue); err == nil {
			if err := plugin.dataChangeDNat(diff, &value, &prevValue, dataChng.GetChangeType()); err != nil {
				return false, err
			}
		} else {
			return false, err
		}
	} else if strings.HasPrefix(key, ipsec.KeyPrefix) {
		if strings.HasPrefix(key, ipsec.KeyPrefixSPD) {
			var value, prevValue ipsec.SecurityPolicyDatabases_SPD
			if err := dataChng.GetValue(&value); err != nil {
				return false, err
			}
			if diff, err := dataChng.GetPrevValue(&prevValue); err == nil {
				if err := plugin.dataChangeIPSecSPD(diff, &value, &prevValue, dataChng.GetChangeType()); err != nil {
					return false, err
				}
			} else {
				return false, err
			}
		} else if strings.HasPrefix(key, ipsec.KeyPrefixSA) {
			var value, prevValue ipsec.SecurityAssociations_SA
			if err := dataChng.GetValue(&value); err != nil {
				return false, err
			}
			if diff, err := dataChng.GetPrevValue(&prevValue); err == nil {
				if err := plugin.dataChangeIPSecSA(diff, &value, &prevValue, dataChng.GetChangeType()); err != nil {
					return false, err
				}
			} else {
				return false, err
			}
		} else if strings.HasPrefix(key, ipsec.KeyPrefixTunnel) {
			var value, prevValue ipsec.TunnelInterfaces_Tunnel
			if err := dataChng.GetValue(&value); err != nil {
				return false, err
			}
			if diff, err := dataChng.GetPrevValue(&prevValue); err == nil {
				if err := plugin.dataChangeIPSecTunnel(diff, &value, &prevValue, dataChng.GetChangeType()); err != nil {
					return false, err
				}
			} else {
				return false, err
			}
		}
	} else if strings.HasPrefix(key, srv6.LocalSIDPrefix()) {
		var value, prevValue srv6.LocalSID
		if diff, err := plugin.extractFrom(dataChng, &value, &prevValue); err == nil {
			if err := plugin.dataChangeLocalSID(diff, &value, &prevValue, dataChng.GetChangeType()); err != nil {
				return false, err
			}
		} else {
			return false, err
		}
	} else if strings.HasPrefix(key, srv6.PolicyPrefix()) {
		if srv6.IsPolicySegmentPrefix(key) { //Policy segment
			var value, prevValue srv6.PolicySegment
			if diff, err := plugin.extractFrom(dataChng, &value, &prevValue); err == nil {
				if name, err := srv6.ParsePolicySegmentKey(key); err == nil {
					if err := plugin.dataChangePolicySegment(name, diff, &value, &prevValue, dataChng.GetChangeType()); err != nil {
						return false, err
					}
				} else {
					return false, err
				}
			} else {
				return false, err
			}
		} else { // Policy
			var value, prevValue srv6.Policy
			if diff, err := plugin.extractFrom(dataChng, &value, &prevValue); err == nil {
				if err := plugin.dataChangePolicy(diff, &value, &prevValue, dataChng.GetChangeType()); err != nil {
					return false, err
				}
			} else {
				return false, err
			}
		}
	} else if strings.HasPrefix(key, srv6.SteeringPrefix()) {
		var value, prevValue srv6.Steering
		if diff, err := plugin.extractFrom(dataChng, &value, &prevValue); err == nil {
			if err := plugin.dataChangeSteering(strings.TrimPrefix(key, srv6.SteeringPrefix()), diff, &value, &prevValue, dataChng.GetChangeType()); err != nil {
				return false, err
			}
		} else {
			return false, err
		}
	} else {
		plugin.Log.Warnf("ignoring change %v by VPP standard plugins: %q", dataChng, key) //NOT ERROR!
	}
	return false, nil
}

// extractFrom change event <dataChng> current value into <value> and previous value into <prevValue>
func (plugin *Plugin) extractFrom(dataChng datasync.ChangeEvent, value proto.Message, prevValue proto.Message) (prevValueExist bool, err error) {
	if err := dataChng.GetValue(value); err != nil {
		return false, err
	}
	return dataChng.GetPrevValue(prevValue)
}

// dataChangeACL propagates data change to the particular aclConfigurator.
func (plugin *Plugin) dataChangeACL(diff bool, value *acl.AccessLists_Acl, prevValue *acl.AccessLists_Acl,
	changeType datasync.Op) error {
	plugin.Log.Debug("dataChangeAcl ", diff, " ", changeType, " ", value, " ", prevValue)

	if datasync.Delete == changeType {
		return plugin.aclConfigurator.DeleteACL(prevValue)
	} else if diff {
		return plugin.aclConfigurator.ModifyACL(prevValue, value)
	}
	return plugin.aclConfigurator.ConfigureACL(value)
}

// DataChangeIface propagates data change to the ifConfigurator.
func (plugin *Plugin) dataChangeIface(diff bool, value *interfaces.Interfaces_Interface, prevValue *interfaces.Interfaces_Interface,
	changeType datasync.Op) error {
	plugin.Log.Debug("dataChangeIface ", diff, " ", changeType, " ", value, " ", prevValue)

	if datasync.Delete == changeType {
		return plugin.ifConfigurator.DeleteVPPInterface(prevValue)
	} else if diff {
		return plugin.ifConfigurator.ModifyVPPInterface(value, prevValue)
	}
	return plugin.ifConfigurator.ConfigureVPPInterface(value)
}

// DataChangeBfdSession propagates data change to the bfdConfigurator.
func (plugin *Plugin) dataChangeBfdSession(diff bool, value *bfd.SingleHopBFD_Session, prevValue *bfd.SingleHopBFD_Session,
	changeType datasync.Op) error {
	plugin.Log.Debug("dataChangeBfdSession ", diff, " ", changeType, " ", value, " ", prevValue)

	if datasync.Delete == changeType {
		return plugin.bfdConfigurator.DeleteBfdSession(prevValue)
	} else if diff {
		return plugin.bfdConfigurator.ModifyBfdSession(prevValue, value)
	}
	return plugin.bfdConfigurator.ConfigureBfdSession(value)
}

// DataChangeBfdKey propagates data change to the bfdConfigurator.
func (plugin *Plugin) dataChangeBfdKey(diff bool, value *bfd.SingleHopBFD_Key, prevValue *bfd.SingleHopBFD_Key,
	changeType datasync.Op) error {
	plugin.Log.Debug("dataChangeBfdKey ", diff, " ", changeType, " ", value, " ", prevValue)

	if datasync.Delete == changeType {
		return plugin.bfdConfigurator.DeleteBfdAuthKey(prevValue)
	} else if diff {
		return plugin.bfdConfigurator.ModifyBfdAuthKey(prevValue, value)
	}
	return plugin.bfdConfigurator.ConfigureBfdAuthKey(value)
}

// DataChangeBfdEchoFunction propagates data change to the bfdConfigurator.
func (plugin *Plugin) dataChangeBfdEchoFunction(diff bool, value *bfd.SingleHopBFD_EchoFunction, prevValue *bfd.SingleHopBFD_EchoFunction,
	changeType datasync.Op) error {
	plugin.Log.Debug("dataChangeBfdEchoFunction ", diff, " ", changeType, " ", value, " ", prevValue)

	if datasync.Delete == changeType {
		return plugin.bfdConfigurator.DeleteBfdEchoFunction(prevValue)
	} else if diff {
		return plugin.bfdConfigurator.ModifyBfdEchoFunction(prevValue, value)
	}
	return plugin.bfdConfigurator.ConfigureBfdEchoFunction(value)
}

// dataChangeBD propagates data change to the bdConfigurator.
func (plugin *Plugin) dataChangeBD(diff bool, value *l2.BridgeDomains_BridgeDomain, prevValue *l2.BridgeDomains_BridgeDomain,
	changeType datasync.Op) error {
	plugin.Log.Debug("dataChangeBD ", diff, " ", changeType, " ", value, " ", prevValue)

	if datasync.Delete == changeType {
		return plugin.bdConfigurator.DeleteBridgeDomain(prevValue)
	} else if diff {
		return plugin.bdConfigurator.ModifyBridgeDomain(value, prevValue)
	}
	return plugin.bdConfigurator.ConfigureBridgeDomain(value)
}

// dataChangeFIB propagates data change to the fibConfigurator.
func (plugin *Plugin) dataChangeFIB(diff bool, value *l2.FibTable_FibEntry, prevValue *l2.FibTable_FibEntry,
	changeType datasync.Op, callback func(error)) error {
	plugin.Log.Debug("dataChangeFIB diff=", diff, " ", changeType, " ", value, " ", prevValue)

	if datasync.Delete == changeType {
		return plugin.fibConfigurator.Delete(prevValue, callback)
	} else if diff {
		return plugin.fibConfigurator.Modify(prevValue, value, callback)
	}
	return plugin.fibConfigurator.Add(value, callback)
}

// DataChangeIface propagates data change to the xcConfugurator.
func (plugin *Plugin) dataChangeXCon(diff bool, value *l2.XConnectPairs_XConnectPair, prevValue *l2.XConnectPairs_XConnectPair,
	changeType datasync.Op) error {
	plugin.Log.Debug("dataChangeXCon ", diff, " ", changeType, " ", value, " ", prevValue)

	if datasync.Delete == changeType {
		return plugin.xcConfigurator.DeleteXConnectPair(prevValue)
	} else if diff {
		return plugin.xcConfigurator.ModifyXConnectPair(value, prevValue)
	}
	return plugin.xcConfigurator.ConfigureXConnectPair(value)

}

// DataChangeStaticRoute propagates data change to the routeConfigurator.
func (plugin *Plugin) dataChangeStaticRoute(diff bool, value *l3.StaticRoutes_Route, prevValue *l3.StaticRoutes_Route,
	vrfFromKey string, changeType datasync.Op) error {
	plugin.Log.Debug("dataChangeStaticRoute ", diff, " ", changeType, " ", value, " ", prevValue)

	if datasync.Delete == changeType {
		return plugin.routeConfigurator.DeleteRoute(prevValue, vrfFromKey)
	} else if diff {
		return plugin.routeConfigurator.ModifyRoute(value, prevValue, vrfFromKey)
	}
	return plugin.routeConfigurator.ConfigureRoute(value, vrfFromKey)
}

// dataChangeARP propagates data change to the arpConfigurator
func (plugin *Plugin) dataChangeARP(diff bool, value *l3.ArpTable_ArpEntry, prevValue *l3.ArpTable_ArpEntry,
	changeType datasync.Op) error {
	plugin.Log.Debug("dataChangeARP diff=", diff, " ", changeType, " ", value, " ", prevValue)

	if datasync.Delete == changeType {
		return plugin.arpConfigurator.DeleteArp(prevValue)
	} else if diff {
		return plugin.arpConfigurator.ChangeArp(value, prevValue)
	}
	return plugin.arpConfigurator.AddArp(value)
}

// dataChangeProxyARPInterface propagates data change to the arpConfigurator
func (plugin *Plugin) dataChangeProxyARPInterface(diff bool, value, prevValue *l3.ProxyArpInterfaces_InterfaceList,
	changeType datasync.Op) error {
	plugin.Log.Debug("dataChangeProxyARPInterface diff=", diff, " ", changeType, " ", value, " ", prevValue)

	if datasync.Delete == changeType {
		return plugin.proxyArpConfigurator.DeleteInterface(prevValue)
	} else if diff {
		return plugin.proxyArpConfigurator.ModifyInterface(value, prevValue)
	}
	return plugin.proxyArpConfigurator.AddInterface(value)
}

// dataChangeProxyARPRange propagates data change to the arpConfigurator
func (plugin *Plugin) dataChangeProxyARPRange(diff bool, value, prevValue *l3.ProxyArpRanges_RangeList,
	changeType datasync.Op) error {
	plugin.Log.Debug("dataChangeProxyARPRange diff=", diff, " ", changeType, " ", value, " ", prevValue)

	if datasync.Delete == changeType {
		return plugin.proxyArpConfigurator.DeleteRange(prevValue)
	} else if diff {
		return plugin.proxyArpConfigurator.ModifyRange(value, prevValue)
	}
	return plugin.proxyArpConfigurator.AddRange(value)
}

// DataChangeStaticRoute propagates data change to the l4Configurator
func (plugin *Plugin) dataChangeAppNamespace(diff bool, value *l4.AppNamespaces_AppNamespace, prevValue *l4.AppNamespaces_AppNamespace,
	changeType datasync.Op) error {
	plugin.Log.Debug("dataChangeL4AppNamespace ", diff, " ", changeType, " ", value, " ", prevValue)

	if datasync.Delete == changeType {
		return plugin.appNsConfigurator.DeleteAppNamespace(prevValue)
	} else if diff {
		return plugin.appNsConfigurator.ModifyAppNamespace(value, prevValue)
	}
	return plugin.appNsConfigurator.ConfigureAppNamespace(value)
}

// DataChangeL4Features propagates data change to the l4Configurator
func (plugin *Plugin) dataChangeL4Features(value *l4.L4Features, prevValue *l4.L4Features,
	changeType datasync.Op) error {
	plugin.Log.Debug("dataChangeL4Feature ", changeType, " ", value, " ", prevValue)

	// diff and previous value is not important, features flag can be either set or not.
	// If removed, it is always set to false
	if datasync.Delete == changeType {
		return plugin.appNsConfigurator.DeleteL4FeatureFlag()
	}
	return plugin.appNsConfigurator.ConfigureL4FeatureFlag(value)
}

// DataChangeStnRule propagates data change to the stn configurator
func (plugin *Plugin) dataChangeStnRule(diff bool, value *stn.STN_Rule, prevValue *stn.STN_Rule, changeType datasync.Op) error {
	plugin.Log.Debug("stnRuleChange diff->", diff, " changeType->", changeType, " value->", value, " prevValue->", prevValue)

	if datasync.Delete == changeType {
		return plugin.stnConfigurator.Delete(prevValue)
	} else if diff {
		return plugin.stnConfigurator.Modify(prevValue, value)
	}
	return plugin.stnConfigurator.Add(value)
}

// dataChangeNatGlobal propagates data change to the nat configurator
func (plugin *Plugin) dataChangeNatGlobal(diff bool, value, prevValue *nat.Nat44Global, changeType datasync.Op) error {
	plugin.Log.Debug("natGlobalChange diff->", diff, " changeType->", changeType, " value->", value, " prevValue->", prevValue)

	if datasync.Delete == changeType {
		return plugin.natConfigurator.DeleteNatGlobalConfig(prevValue)
	} else if diff {
		return plugin.natConfigurator.ModifyNatGlobalConfig(prevValue, value)
	}
	return plugin.natConfigurator.SetNatGlobalConfig(value)
}

// dataChangeSNat propagates data change to the nat configurator
func (plugin *Plugin) dataChangeSNat(diff bool, value, prevValue *nat.Nat44SNat_SNatConfig, changeType datasync.Op) error {
	plugin.Log.Debug("sNatChange diff->", diff, " changeType->", changeType, " value->", value, " prevValue->", prevValue)

	if datasync.Delete == changeType {
		return plugin.natConfigurator.DeleteSNat(prevValue)
	} else if diff {
		return plugin.natConfigurator.ModifySNat(prevValue, value)
	}
	return plugin.natConfigurator.ConfigureSNat(value)
}

// dataChangeDNat propagates data change to the nat configurator
func (plugin *Plugin) dataChangeDNat(diff bool, value, prevValue *nat.Nat44DNat_DNatConfig, changeType datasync.Op) error {
	plugin.Log.Debug("dNatChange diff->", diff, " changeType->", changeType, " value->", value, " prevValue->", prevValue)

	if datasync.Delete == changeType {
		return plugin.natConfigurator.DeleteDNat(prevValue)
	} else if diff {
		return plugin.natConfigurator.ModifyDNat(prevValue, value)
	}
	return plugin.natConfigurator.ConfigureDNat(value)
}

// dataChangeIPSecSPD propagates data change to the IPSec configurator
func (plugin *Plugin) dataChangeIPSecSPD(diff bool, value, prevValue *ipsec.SecurityPolicyDatabases_SPD, changeType datasync.Op) error {
	plugin.Log.Debug("dataChangeIPSecSPD diff->", diff, " changeType->", changeType, " value->", value, " prevValue->", prevValue)

	if datasync.Delete == changeType {
		return plugin.ipSecConfigurator.DeleteSPD(prevValue)
	} else if diff {
		return plugin.ipSecConfigurator.ModifySPD(prevValue, value)
	}
	return plugin.ipSecConfigurator.ConfigureSPD(value)
}

// dataChangeIPSecSA propagates data change to the IPSec configurator
func (plugin *Plugin) dataChangeIPSecSA(diff bool, value, prevValue *ipsec.SecurityAssociations_SA, changeType datasync.Op) error {
	plugin.Log.Debug("dataChangeIPSecSA diff->", diff, " changeType->", changeType, " value->", value, " prevValue->", prevValue)

	if datasync.Delete == changeType {
		return plugin.ipSecConfigurator.DeleteSA(prevValue)
	} else if diff {
		return plugin.ipSecConfigurator.ModifySA(prevValue, value)
	}
	return plugin.ipSecConfigurator.ConfigureSA(value)
}

// dataChangeIPSecTunnel propagates data change to the IPSec configurator
func (plugin *Plugin) dataChangeIPSecTunnel(diff bool, value, prevValue *ipsec.TunnelInterfaces_Tunnel, changeType datasync.Op) error {
	plugin.Log.Debug("dataChangeIPSecTunnel diff->", diff, " changeType->", changeType, " value->", value, " prevValue->", prevValue)

	if datasync.Delete == changeType {
		return plugin.ipSecConfigurator.DeleteTunnel(prevValue)
	} else if diff {
		return plugin.ipSecConfigurator.ModifyTunnel(prevValue, value)
	}
	return plugin.ipSecConfigurator.ConfigureTunnel(value)
}

// DataChangeLocalSID handles change events from ETCD related to local SIDs
func (plugin *Plugin) dataChangeLocalSID(diff bool, value *srv6.LocalSID, prevValue *srv6.LocalSID, changeType datasync.Op) error {
	plugin.Log.Debug("dataChangeLocalSIDs ", diff, " ", changeType, " ", value, " ", prevValue)
	if datasync.Delete == changeType {
		return plugin.srv6Configurator.DeleteLocalSID(prevValue)
	} else if diff {
		return plugin.srv6Configurator.ModifyLocalSID(value, prevValue)
	}
	return plugin.srv6Configurator.AddLocalSID(value)
}

// dataChangePolicy handles change events from ETCD related to policies
func (plugin *Plugin) dataChangePolicy(diff bool, value *srv6.Policy, prevValue *srv6.Policy, changeType datasync.Op) error {
	plugin.Log.Debug("dataChangePolicy ", diff, " ", changeType, " ", value, " ", prevValue)
	if datasync.Delete == changeType {
		return plugin.srv6Configurator.RemovePolicy(prevValue)
	} else if diff {
		return plugin.srv6Configurator.ModifyPolicy(value, prevValue)
	}
	return plugin.srv6Configurator.AddPolicy(value)
}

// dataChangePolicySegment handles change events from ETCD related to policies segments
func (plugin *Plugin) dataChangePolicySegment(segmentName string, diff bool, value *srv6.PolicySegment, prevValue *srv6.PolicySegment, changeType datasync.Op) error {
	plugin.Log.Debug("dataChangePolicySegment ", segmentName, " ", diff, " ", changeType, " ", value, " ", prevValue)
	if datasync.Delete == changeType {
		return plugin.srv6Configurator.RemovePolicySegment(segmentName, prevValue)
	} else if diff {
		return plugin.srv6Configurator.ModifyPolicySegment(segmentName, value, prevValue)
	}
	return plugin.srv6Configurator.AddPolicySegment(segmentName, value)
}

// dataChangeSteering handles change events from ETCD related to steering
func (plugin *Plugin) dataChangeSteering(steeringName string, diff bool, value *srv6.Steering, prevValue *srv6.Steering, changeType datasync.Op) error {
	plugin.Log.Debug("dataChangeSteering ", steeringName, " ", diff, " ", changeType, " ", value, " ", prevValue)
	if datasync.Delete == changeType {
		return plugin.srv6Configurator.RemoveSteering(steeringName, prevValue)
	} else if diff {
		return plugin.srv6Configurator.ModifySteering(steeringName, value, prevValue)
	}
	return plugin.srv6Configurator.AddSteering(steeringName, value)
}<|MERGE_RESOLUTION|>--- conflicted
+++ resolved
@@ -198,20 +198,10 @@
 		} else {
 			return false, err
 		}
-<<<<<<< HEAD
-	} else if strings.HasPrefix(key, l4.NamespacesPrefix) {
-		var value, prevValue l4.AppNamespaces_AppNamespace
-		if err := dataChng.GetValue(&value); err != nil {
-			return false, err
-		}
-		if diff, err := dataChng.GetPrevValue(&prevValue); err == nil {
-			if err := plugin.dataChangeAppNamespace(diff, &value, &prevValue, dataChng.GetChangeType()); err != nil {
-=======
 	} else if strings.HasPrefix(key, l4.Prefix) {
 		if strings.HasPrefix(key, l4.NamespacesPrefix) {
 			var value, prevValue l4.AppNamespaces_AppNamespace
 			if err := dataChng.GetValue(&value); err != nil {
->>>>>>> 11f873d9
 				return false, err
 			}
 			if diff, err := dataChng.GetPrevValue(&prevValue); err == nil {
