--- conflicted
+++ resolved
@@ -164,17 +164,8 @@
 //	    "tag",
 //	    64
 //	],
-<<<<<<< HEAD
-//	[
-//	    "u32",
-//	    "tap_flags"
-//	],
-//	{
-//	    "crc": "0xeabede03"
-=======
 //	{
 //	    "crc": "0x34ce8043"
->>>>>>> b8f9f078
 //	}
 //
 type TapCreateV2 struct {
@@ -202,14 +193,13 @@
 	HostIP6GwSet     uint8
 	HostIP6Gw        []byte `struc:"[16]byte"`
 	Tag              []byte `struc:"[64]byte"`
-	TapFlags         uint32
 }
 
 func (*TapCreateV2) GetMessageName() string {
 	return "tap_create_v2"
 }
 func (*TapCreateV2) GetCrcString() string {
-	return "eabede03"
+	return "34ce8043"
 }
 func (*TapCreateV2) GetMessageType() api.MessageType {
 	return api.RequestMessage
@@ -424,17 +414,8 @@
 //	    "u8",
 //	    "host_ip6_prefix_len"
 //	],
-<<<<<<< HEAD
-//	[
-//	    "u32",
-//	    "tap_flags"
-//	],
-//	{
-//	    "crc": "0x73dbc2d2"
-=======
 //	{
 //	    "crc": "0xb4c58229"
->>>>>>> b8f9f078
 //	}
 //
 type SwInterfaceTapV2Details struct {
@@ -451,14 +432,13 @@
 	HostIP4PrefixLen uint8
 	HostIP6Addr      []byte `struc:"[16]byte"`
 	HostIP6PrefixLen uint8
-	TapFlags         uint32
 }
 
 func (*SwInterfaceTapV2Details) GetMessageName() string {
 	return "sw_interface_tap_v2_details"
 }
 func (*SwInterfaceTapV2Details) GetCrcString() string {
-	return "73dbc2d2"
+	return "b4c58229"
 }
 func (*SwInterfaceTapV2Details) GetMessageType() api.MessageType {
 	return api.ReplyMessage
