--- conflicted
+++ resolved
@@ -53,14 +53,6 @@
 	if vrfID == 0 {
 		return nil
 	}
-<<<<<<< HEAD
-=======
-	/*if table.IsIPv6 {
-		req.IsIPv6 = 1
-	} else {
-		req.IsIPv6 = 0
-	}*/
->>>>>>> bc921a95
 
 	// Get all VRFs for IPv4 or IPv6
 	var exists bool
@@ -99,22 +91,10 @@
 	req := &interfaces.SwInterfaceSetTable{
 		SwIfIndex: ifIdx,
 		VrfID:     vrfID,
-		IsIpv6:    boolToUint(isIPv6),
-	}
-<<<<<<< HEAD
+		IsIPv6:    boolToUint(isIPv6),
+	}
 	reply := &interfaces.SwInterfaceSetTableReply{}
 	if err := h.callsChannel.SendRequest(req).ReceiveReply(reply); err != nil {
-=======
-	/*if table.IsIPv6 {
-		req.IsIPv6 = 1
-	} else {
-		req.IsIPv6 = 0
-	}*/
-
-	// Send message
-	reply := new(interfaces.SwInterfaceSetTableReply)
-	if err := handler.callsChannel.SendRequest(req).ReceiveReply(reply); err != nil {
->>>>>>> bc921a95
 		return err
 	}
 	if reply.Retval != 0 {
@@ -134,7 +114,7 @@
 
 	req := &interfaces.SwInterfaceGetTable{
 		SwIfIndex: ifIdx,
-		IsIpv6:    boolToUint(isIPv6),
+		IsIPv6:    boolToUint(isIPv6),
 	}
 	reply := &interfaces.SwInterfaceGetTableReply{}
 	if err := h.callsChannel.SendRequest(req).ReceiveReply(reply); err != nil {
@@ -205,7 +185,7 @@
 
 	req := &ip.IPTableAddDel{
 		TableID: vrfID,
-		IsIpv6:  boolToUint(isIPv6),
+		IsIPv6:  boolToUint(isIPv6),
 		IsAdd:   1,
 	}
 	reply := &ip.IPTableAddDelReply{}
