--- conflicted
+++ resolved
@@ -147,41 +147,29 @@
 func (plugin *Plugin) onVppIfaceEvent(e ifaceidx.SwIfIdxDto) {
 	if !e.IsDelete() {
 		// Keep order.
-<<<<<<< HEAD
-		plugin.aclConfigurator.ResolveCreatedInterface(e.Name, e.Idx)
+		if err := plugin.aclConfigurator.ResolveCreatedInterface(e.Name, e.Idx); err != nil {
+			plugin.aclConfigurator.LogError(err)
+		}
 		if err := plugin.arpConfigurator.ResolveCreatedInterface(e.Name); err != nil {
 			plugin.arpConfigurator.LogError(err)
 		}
 		if err := plugin.proxyArpConfigurator.ResolveCreatedInterface(e.Name, e.Idx); err != nil {
 			plugin.proxyArpConfigurator.LogError(err)
 		}
-		plugin.bdConfigurator.ResolveCreatedInterface(e.Name, e.Idx)
-=======
-		if err := plugin.aclConfigurator.ResolveCreatedInterface(e.Name, e.Idx); err != nil {
-			plugin.aclConfigurator.LogError(err)
-		}
-		plugin.arpConfigurator.ResolveCreatedInterface(e.Name)
-		plugin.proxyArpConfigurator.ResolveCreatedInterface(e.Name, e.Idx)
 		if err := plugin.bdConfigurator.ResolveCreatedInterface(e.Name, e.Idx); err != nil {
 			plugin.bdConfigurator.LogError(err)
 		}
->>>>>>> 25680fc7
 		plugin.fibConfigurator.ResolveCreatedInterface(e.Name, e.Idx, func(err error) {
 			if err != nil {
 				plugin.fibConfigurator.LogError(err)
 			}
 		})
-<<<<<<< HEAD
-		plugin.xcConfigurator.ResolveCreatedInterface(e.Name)
+		if err := plugin.xcConfigurator.ResolveCreatedInterface(e.Name); err != nil {
+			plugin.xcConfigurator.LogError(err)
+		}
 		if err := plugin.appNsConfigurator.ResolveCreatedInterface(e.Name, e.Idx); err != nil {
 			plugin.appNsConfigurator.LogError(err)
 		}
-=======
-		if err := plugin.xcConfigurator.ResolveCreatedInterface(e.Name); err != nil {
-			plugin.xcConfigurator.LogError(err)
-		}
-		plugin.appNsConfigurator.ResolveCreatedInterface(e.Name, e.Idx)
->>>>>>> 25680fc7
 		if err := plugin.stnConfigurator.ResolveCreatedInterface(e.Name); err != nil {
 			plugin.stnConfigurator.LogError(err)
 		}
@@ -196,41 +184,29 @@
 		}
 		// TODO propagate error
 	} else {
-<<<<<<< HEAD
-		plugin.aclConfigurator.ResolveDeletedInterface(e.Name, e.Idx)
+		if err := plugin.aclConfigurator.ResolveDeletedInterface(e.Name, e.Idx); err != nil {
+			plugin.aclConfigurator.LogError(err)
+		}
 		if err := plugin.arpConfigurator.ResolveDeletedInterface(e.Name, e.Idx); err != nil {
 			plugin.arpConfigurator.LogError(err)
 		}
 		if err := plugin.proxyArpConfigurator.ResolveDeletedInterface(e.Name); err != nil {
 			plugin.proxyArpConfigurator.LogError(err)
 		}
-		plugin.bdConfigurator.ResolveDeletedInterface(e.Name) // TODO: e.Idx to not process data events
-=======
-		if err := plugin.aclConfigurator.ResolveDeletedInterface(e.Name, e.Idx); err != nil {
-			plugin.aclConfigurator.LogError(err)
-		}
-		plugin.arpConfigurator.ResolveDeletedInterface(e.Name, e.Idx)
-		plugin.proxyArpConfigurator.ResolveDeletedInterface(e.Name)
 		if err := plugin.bdConfigurator.ResolveDeletedInterface(e.Name); err != nil {
 			plugin.bdConfigurator.LogError(err)
 		}
->>>>>>> 25680fc7
 		plugin.fibConfigurator.ResolveDeletedInterface(e.Name, e.Idx, func(err error) {
 			if err != nil {
 				plugin.fibConfigurator.LogError(err)
 			}
 		})
-<<<<<<< HEAD
-		plugin.xcConfigurator.ResolveDeletedInterface(e.Name)
+		if err := plugin.xcConfigurator.ResolveDeletedInterface(e.Name); err != nil {
+			plugin.xcConfigurator.LogError(err)
+		}
 		if err := plugin.appNsConfigurator.ResolveDeletedInterface(e.Name, e.Idx); err != nil {
 			plugin.appNsConfigurator.LogError(err)
 		}
-=======
-		if err := plugin.xcConfigurator.ResolveDeletedInterface(e.Name); err != nil {
-			plugin.xcConfigurator.LogError(err)
-		}
-		plugin.appNsConfigurator.ResolveDeletedInterface(e.Name, e.Idx)
->>>>>>> 25680fc7
 		if err := plugin.stnConfigurator.ResolveDeletedInterface(e.Name); err != nil {
 			plugin.stnConfigurator.LogError(err)
 		}
