--- conflicted
+++ resolved
@@ -28,11 +28,7 @@
 func (h *NetLinkHandler) GetLinkByName(ifName string) (netlink.Link, error) {
 	link, err := netlink.LinkByName(ifName)
 	if err != nil {
-<<<<<<< HEAD
-		return nil, errors.Wrapf(err, "LinkByName %s", ifName)
-=======
 		return nil, errors.Wrapf(err, "LinkByName %q", ifName)
->>>>>>> 0e2148d3
 	}
 	return link, nil
 }
