--- conflicted
+++ resolved
@@ -72,27 +72,15 @@
 	wg      sync.WaitGroup     // Wait group allows to wait until all goroutines of the plugin have finished.
 
 	// Linux namespace/calls handler
-<<<<<<< HEAD
-	ifHandler  linuxcalls.NetlinkAPI
-	nsHandler  nsplugin.NamespaceAPI
-	sysHandler nsplugin.SystemAPI
-
-	// Timer used to measure and store time
-	stopwatch *measure.Stopwatch
-=======
 	ifHandler linuxcalls.NetlinkAPI
 	nsHandler nsplugin.NamespaceAPI
->>>>>>> 3b8d1d4c
+	sysHandler nsplugin.SystemAPI
 }
 
 // Init linux plugin and start go routines.
 func (c *LinuxInterfaceConfigurator) Init(logging logging.PluginLogger, ifHandler linuxcalls.NetlinkAPI, nsHandler nsplugin.NamespaceAPI,
-<<<<<<< HEAD
 	sysHandler nsplugin.SystemAPI, ifIndexes ifaceidx.LinuxIfIndexRW, ifMsNotif chan *nsplugin.MicroserviceEvent,
-	ifNotif chan *LinuxInterfaceStateNotification, stopwatch *measure.Stopwatch) (err error) {
-=======
-	ifIndexes ifaceidx.LinuxIfIndexRW, ifMsNotif chan *nsplugin.MicroserviceEvent, ifNotif chan *LinuxInterfaceStateNotification) (err error) {
->>>>>>> 3b8d1d4c
+	ifNotif chan *LinuxInterfaceStateNotification) (err error) {
 	// Logger
 	c.log = logging.NewLogger("-if-conf")
 
