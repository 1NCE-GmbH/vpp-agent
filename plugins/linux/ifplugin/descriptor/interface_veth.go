// Copyright (c) 2018 Cisco and/or its affiliates.
//
// Licensed under the Apache License, Version 2.0 (the "License");
// you may not use this file except in compliance with the License.
// You may obtain a copy of the License at:
//
//     http://www.apache.org/licenses/LICENSE-2.0
//
// Unless required by applicable law or agreed to in writing, software
// distributed under the License is distributed on an "AS IS" BASIS,
// WITHOUT WARRANTIES OR CONDITIONS OF ANY KIND, either express or implied.
// See the License for the specific language governing permissions and
// limitations under the License.

package descriptor

import (
	"fmt"
	"hash/fnv"
<<<<<<< HEAD

	"github.com/pkg/errors"

	"github.com/ligato/vpp-agent/plugins/linux/ifplugin/linuxcalls"
=======
>>>>>>> 0e2148d3

	"github.com/pkg/errors"

	"go.ligato.io/vpp-agent/v2/plugins/linux/ifplugin/linuxcalls"

	"go.ligato.io/vpp-agent/v2/plugins/linux/ifplugin/ifaceidx"
	nslinuxcalls "go.ligato.io/vpp-agent/v2/plugins/linux/nsplugin/linuxcalls"
	interfaces "go.ligato.io/vpp-agent/v2/proto/ligato/linux/interfaces"
)

// createVETH creates a new VETH pair if neither of VETH-ends are configured, or just
// applies configuration to the unfinished VETH-end with a temporary host name.
func (d *InterfaceDescriptor) createVETH(
	nsCtx nslinuxcalls.NamespaceMgmtCtx, key string, linuxIf *interfaces.Interface,
) (md *ifaceidx.LinuxIfMetadata, err error) {
	// determine host/logical/temporary interface names
	hostName := getHostIfName(linuxIf)
	peerName := linuxIf.GetVeth().GetPeerIfName()
	tempHostName := getVethTemporaryHostName(linuxIf.GetName())
	tempPeerHostName := getVethTemporaryHostName(peerName)

	// context
	agentPrefix := d.serviceLabel.GetAgentPrefix()

	// check if this VETH-end was already created by the other end
	_, peerExists := d.intfIndex.LookupByName(peerName)
	if !peerExists {
		// delete obsolete/invalid unfinished VETH (ignore errors)
		d.ifHandler.DeleteInterface(tempHostName)
		d.ifHandler.DeleteInterface(tempPeerHostName)

		// create a new VETH pair
		err = d.ifHandler.AddVethInterfacePair(tempHostName, tempPeerHostName)
		if err != nil {
			return nil, errors.WithMessagef(err, "error adding veth interface pair %s, %s", tempHostName, tempPeerHostName)
		}

		// add alias to both VETH ends
		err = d.ifHandler.SetInterfaceAlias(tempHostName, agentPrefix+linuxcalls.GetVethAlias(linuxIf.Name, peerName))
		if err != nil {
			return nil, errors.WithMessagef(err, "error setting interface %s alias", tempHostName)
		}
		err = d.ifHandler.SetInterfaceAlias(tempPeerHostName, agentPrefix+linuxcalls.GetVethAlias(peerName, linuxIf.Name))
		if err != nil {
			return nil, errors.WithMessagef(err, "error setting peer interface %s alias", tempPeerHostName)
		}
	}

	// move the VETH-end to the right namespace
	err = d.setInterfaceNamespace(nsCtx, tempHostName, linuxIf.Namespace)
	if err != nil {
		return nil, errors.WithMessagef(err, "error setting interface %s to namespace %v", tempHostName, linuxIf.Namespace)
	}

	// move to the namespace with the interface
	revert, err := d.nsPlugin.SwitchToNamespace(nsCtx, linuxIf.Namespace)
	if err != nil {
		return nil, errors.WithMessagef(err, "error switching to namespace %v", linuxIf.Namespace)
	}
	defer revert()

	// rename from the temporary host name to the requested host name
	if err = d.ifHandler.RenameInterface(tempHostName, hostName); err != nil {
		return nil, errors.WithMessagef(err, "error renaming %s to %s", tempHostName, hostName)
	}

	// build metadata
	link, err := d.ifHandler.GetLinkByName(hostName)
	if err != nil {
		return nil, errors.WithMessagef(err, "error getting link %s", hostName)
	}

	return &ifaceidx.LinuxIfMetadata{
		Namespace:    linuxIf.Namespace,
		LinuxIfIndex: link.Attrs().Index,
	}, nil
}

// deleteVETH either un-configures one VETH-end if the other end is still configured, or
// removes the entire VETH pair.
func (d *InterfaceDescriptor) deleteVETH(nsCtx nslinuxcalls.NamespaceMgmtCtx, key string, linuxIf *interfaces.Interface, metadata *ifaceidx.LinuxIfMetadata) error {
	// determine host/logical/temporary interface names
	hostName := getHostIfName(linuxIf)
	peerName := linuxIf.GetVeth().GetPeerIfName()
	tempHostName := getVethTemporaryHostName(linuxIf.Name)
	tempPeerHostName := getVethTemporaryHostName(peerName)

	// check if the other end is still configured
	_, peerExists := d.intfIndex.LookupByName(peerName)
	if peerExists {
		// just un-configure this VETH-end, but do not delete the pair

		// rename to the temporary host name
		err := d.ifHandler.RenameInterface(hostName, tempHostName)
		if err != nil {
			d.log.Error(err)
			return err
		}

		// move this VETH-end to the default namespace
		err = d.setInterfaceNamespace(nsCtx, tempHostName, nil)
		if err != nil {
			d.log.Error(err)
			return err
		}
	} else {
		// remove the VETH pair completely now
		err := d.ifHandler.DeleteInterface(hostName)
		if err != nil {
			d.log.Error(err)
			return err
		}
		if tempPeerHostName != "" {
			// peer should be automatically removed as well, but just in case...
			_ = d.ifHandler.DeleteInterface(tempPeerHostName) // ignore errors
		}
	}

	return nil
}

// getVethTemporaryHostName (deterministically) generates a temporary host name
// for a VETH interface.
func getVethTemporaryHostName(vethName string) string {
	if vethName == "" {
		return ""
	}
	return fmt.Sprintf("veth-%d", fnvHash(vethName))
}

// fnvHash hashes string using fnv32a algorithm.
func fnvHash(s string) uint32 {
	h := fnv.New32a()
	h.Write([]byte(s))
	return h.Sum32()
}<|MERGE_RESOLUTION|>--- conflicted
+++ resolved
@@ -17,13 +17,6 @@
 import (
 	"fmt"
 	"hash/fnv"
-<<<<<<< HEAD
-
-	"github.com/pkg/errors"
-
-	"github.com/ligato/vpp-agent/plugins/linux/ifplugin/linuxcalls"
-=======
->>>>>>> 0e2148d3
 
 	"github.com/pkg/errors"
 
