--- conflicted
+++ resolved
@@ -63,29 +63,15 @@
 	@echo "List of make targets:"
 	@grep -E '^[a-zA-Z_-]+:.*?## .*$$' $(MAKEFILE_LIST) | sed 's/^[^:]*://g' | awk 'BEGIN {FS = ":.*?## "}; {printf "\033[36m%-30s\033[0m %s\n", $$1, $$2}'
 
-<<<<<<< HEAD
-=======
 .DEFAULT = help
 
 -include scripts/make/buf.make
 
->>>>>>> 0e2148d3
 build: cmd examples
 
 clean: clean-cmd clean-examples
 
 agent: ## Build agent
-<<<<<<< HEAD
-	@echo "=> installing agent ${VERSION}"
-	@go install -ldflags "${LDFLAGS}" -tags="${GO_BUILD_TAGS}" ${GO_BUILD_ARGS} ./cmd/vpp-agent
-
-agentctl: ## Build agentctl
-	@echo "=> installing agentctl ${VERSION}"
-	@go install -ldflags "${LDFLAGS}" -tags="${GO_BUILD_TAGS}" ${GO_BUILD_ARGS} ./cmd/agentctl
-
-install: ## Install commands
-	@echo "=> installing ${VERSION}"
-=======
 	@echo "# installing agent ${VERSION}"
 	@go install -ldflags "${LDFLAGS}" -tags="${GO_BUILD_TAGS}" ${GO_BUILD_ARGS} ./cmd/vpp-agent
 
@@ -95,37 +81,24 @@
 
 install: ## Install commands
 	@echo "# installing ${VERSION}"
->>>>>>> 0e2148d3
 	go install -ldflags "${LDFLAGS}" -tags="${GO_BUILD_TAGS}" ${GO_BUILD_ARGS} ./cmd/vpp-agent
 	go install -ldflags "${LDFLAGS}" -tags="${GO_BUILD_TAGS}" ${GO_BUILD_ARGS} ./cmd/vpp-agent-init
 	go install -ldflags "${LDFLAGS}" -tags="${GO_BUILD_TAGS}" ${GO_BUILD_ARGS} ./cmd/agentctl
 
 cmd: ## Build commands
-<<<<<<< HEAD
-	@echo "=> building ${VERSION}"
-=======
 	@echo "# building ${VERSION}"
->>>>>>> 0e2148d3
 	cd cmd/vpp-agent && go build -ldflags "${LDFLAGS}" -tags="${GO_BUILD_TAGS}" ${GO_BUILD_ARGS}
 	cd cmd/vpp-agent-init && go build -ldflags "${LDFLAGS}" -tags="${GO_BUILD_TAGS}" ${GO_BUILD_ARGS}
 	cd cmd/agentctl && go build -ldflags "${LDFLAGS}" -tags="${GO_BUILD_TAGS}" ${GO_BUILD_ARGS}
 
 clean-cmd: ## Clean commands
-<<<<<<< HEAD
-	@echo "=> cleaning command binaries"
-=======
 	@echo "# cleaning command binaries"
->>>>>>> 0e2148d3
 	rm -f ./cmd/vpp-agent/vpp-agent
 	rm -f ./cmd/vpp-agent/vpp-agent-init
 	rm -f ./cmd/agentctl/agentctl
 
 examples: ## Build examples
-<<<<<<< HEAD
-	@echo "=> building examples"
-=======
 	@echo "# building examples"
->>>>>>> 0e2148d3
 	cd examples/custom_model	    	 && go build -tags="${GO_BUILD_TAGS}" ${GO_BUILD_ARGS}
 	cd examples/govpp_call 		    	 && go build -tags="${GO_BUILD_TAGS}" ${GO_BUILD_ARGS}
 	cd examples/grpc_vpp/remote_client   && go build -tags="${GO_BUILD_TAGS}" ${GO_BUILD_ARGS}
@@ -144,11 +117,7 @@
 	cd examples/localclient_vpp/plugins	 && go build -tags="${GO_BUILD_TAGS}" ${GO_BUILD_ARGS}
 
 clean-examples: ## Clean examples
-<<<<<<< HEAD
-	@echo "=> cleaning examples"
-=======
 	@echo "# cleaning examples"
->>>>>>> 0e2148d3
 	cd examples/custom_model	    		&& go clean
 	cd examples/govpp_call 		    		&& go clean
 	cd examples/grpc_vpp/remote_client 		&& go clean
@@ -172,19 +141,11 @@
 # -------------------------------
 
 test: ## Run unit tests
-<<<<<<< HEAD
-	@echo "=> running unit tests"
-	go test -tags="${GO_BUILD_TAGS}" ./...
-
-test-cover: ## Run unit tests with coverage
-	@echo "=> running unit tests with coverage"
-=======
 	@echo "# running unit tests"
 	go test -tags="${GO_BUILD_TAGS}" ./...
 
 test-cover: ## Run unit tests with coverage
 	@echo "# running unit tests with coverage"
->>>>>>> 0e2148d3
 	go test -tags="${GO_BUILD_TAGS}" -covermode=count -coverprofile=${COVER_DIR}/coverage.out ./...
 	@echo "# coverage data generated into ${COVER_DIR}/coverage.out"
 
@@ -197,27 +158,6 @@
 	@echo "# coverage report generated into ${COVER_DIR}/coverage.xml"
 
 perf: ## Run quick performance test
-<<<<<<< HEAD
-	@echo "=> running perf test"
-	./tests/perf/perf_test.sh grpc-perf 1000
-
-perf-all: ## Run all performance tests
-	@echo "=> running all perf tests"
-	./tests/perf/run_all.sh
-
-integration-tests: ## Run integration tests
-	@echo "=> running integration tests"
-	VPP_IMG=$(VPP_IMG) ./tests/integration/vpp_integration.sh
-
-e2e-tests: ## Run end-to-end tests
-	@echo "=> running end-to-end tests"
-	VPP_IMG=$(VPP_IMG) ./tests/e2e/run_e2e.sh
-
-e2e-tests-cover: ## Run end-to-end tests with coverage
-	@echo "=> running end-to-end tests with coverage"
-	VPP_IMG=$(VPP_IMG) COVER_DIR=$(COVER_DIR) ./tests/e2e/run_e2e.sh
-	@echo "=> coverage report generated into ${COVER_DIR}/e2e-cov.out"
-=======
 	@echo "# running perf test"
 	./tests/perf/perf_test.sh grpc-perf 1000
 
@@ -237,95 +177,51 @@
 	@echo "# running end-to-end tests with coverage"
 	VPP_IMG=$(VPP_IMG) COVER_DIR=$(COVER_DIR) ./tests/e2e/run_e2e.sh
 	@echo "# coverage report generated into ${COVER_DIR}/e2e-cov.out"
->>>>>>> 0e2148d3
 
 # -------------------------------
 #  Code generation
 # -------------------------------
 
-<<<<<<< HEAD
-generate: generate-proto generate-binapi generate-desc-adapters ## Generate all
-=======
 checknodiffgenerated:  ## Check no diff generated
 	bash scripts/checknodiffgenerated.sh $(MAKE) generate
->>>>>>> 0e2148d3
 
 generate: generate-proto generate-binapi generate-desc-adapters ## Generate all
 	go fmt ./...
 
-<<<<<<< HEAD
-generate-proto: get-proto-generators ## Generate Go code for Protobuf files
-	@echo "=> generating proto"
-	./scripts/genprotos.sh
-=======
 generate-proto: protocgengo ## Generate Protobuf files
->>>>>>> 0e2148d3
 
 get-binapi-generators:
 	go install -mod=readonly git.fd.io/govpp.git/cmd/binapi-generator
 
 generate-binapi: get-binapi-generators ## Generate Go code for VPP binary API
-<<<<<<< HEAD
-	@echo "=> generating binapi"
-	VPP_BINAPI=$(VPP_BINAPI) ./scripts/genbinapi.sh
-
-verify-binapi: ## Verify generated VPP binary API
-	@echo "=> verifying binary api"
-=======
 	@echo "# generating VPP binapi"
 	VPP_BINAPI=$(VPP_BINAPI) ./scripts/genbinapi.sh
 
 verify-binapi: ## Verify generated VPP binary API
 	@echo "# verifying generated binapi"
->>>>>>> 0e2148d3
 	docker build -f docker/dev/Dockerfile \
 		--build-arg VPP_IMG=${VPP_IMG} \
 		--build-arg VPP_BINAPI=${VPP_BINAPI} \
 		--target verify-binapi .
 
 get-desc-adapter-generator:
-<<<<<<< HEAD
-	@go install ./plugins/kvscheduler/descriptor-adapter
-
-generate-desc-adapters: get-desc-adapter-generator ## Generate Go code for descriptors
-	@echo "=> generating descriptor adapters"
-	cd plugins/linux/ifplugin && go generate
-	cd plugins/linux/l3plugin && go generate
-	cd plugins/linux/iptablesplugin && go generate
-	cd plugins/vpp/aclplugin && go generate
-	cd plugins/vpp/ifplugin && go generate
-	cd plugins/vpp/ipsecplugin && go generate
-	cd plugins/vpp/l2plugin && go generate
-	cd plugins/vpp/l3plugin && go generate
-	cd plugins/vpp/natplugin && go generate
-	cd plugins/vpp/puntplugin && go generate
-	cd plugins/vpp/stnplugin && go generate
-	cd plugins/vpp/puntplugin && go generate
-	cd plugins/vpp/srplugin && go generate
-	@echo
-=======
 	go install ./plugins/kvscheduler/descriptor-adapter
 
 generate-desc-adapters: get-desc-adapter-generator ## Generate Go code for descriptors
 	@echo "# generating descriptor adapters"
 	go generate -x -run=descriptor-adapter ./...
->>>>>>> 0e2148d3
 
 get-bindata:
 	go get -v github.com/jteeuwen/go-bindata/...
 	go get -v github.com/elazarl/go-bindata-assetfs/...
 
 bindata: get-bindata
-<<<<<<< HEAD
-	go generate -x ./plugins/restplugin
-=======
 	@echo "# generating bindata"
 	go generate -x -run=go-bindata-assetfs ./...
 
 proto-schema: ## Generate Protobuf schema image
 	@echo "# generating proto schema"
 	@$(MAKE) --no-print-directory buf-image
->>>>>>> 0e2148d3
 
 # -------------------------------
 #  Dependencies
@@ -339,11 +235,6 @@
 	@echo "# updating all dependencies"
 	@echo go mod tidy -v
 
-<<<<<<< HEAD
-dep-check: get-dep ## Check Go dependencies
-	@echo "=> checking dependencies"
-	dep check
-=======
 dep-check:
 	@echo "# checking dependencies"
 	go mod verify
@@ -352,7 +243,6 @@
 		echo "go mod tidy check failed"; \
 		exit 1 ; \
 	fi
->>>>>>> 0e2148d3
 
 # -------------------------------
 #  Linters
@@ -368,19 +258,11 @@
 endif
 
 lint: get-linters ## Lint Go code
-<<<<<<< HEAD
-	@echo "=> running code analysis"
-	./scripts/static_analysis.sh golint vet
-
-format: ## Format Go code
-	@echo "=> formatting the code"
-=======
 	@echo "# running code analysis"
 	./scripts/static_analysis.sh golint vet
 
 format: ## Format Go code
 	@echo "# formatting the code"
->>>>>>> 0e2148d3
 	./scripts/gofmt.sh
 
 MDLINKCHECK := $(shell command -v markdown-link-check 2> /dev/null)
@@ -398,11 +280,7 @@
 	pip install --user yamllint
 
 yamllint: get-yamllint ## Lint YAML files
-<<<<<<< HEAD
-	@echo "=> linting the yaml files"
-=======
 	@echo "# linting the yaml files"
->>>>>>> 0e2148d3
 	yamllint -c .yamllint.yml $(shell git ls-files '*.yaml' '*.yml' | grep -v 'vendor/')
 
 lint-proto: ## Lint Protobuf files
@@ -420,22 +298,14 @@
 images: dev-image prod-image ## Build all images
 
 dev-image: ## Build developer image
-<<<<<<< HEAD
-	@echo "=> building dev image"
-=======
 	@echo "# building dev image"
->>>>>>> 0e2148d3
 	IMAGE_TAG=$(IMAGE_TAG) \
 		VPP_IMG=$(VPP_IMG) VPP_BINAPI=$(VPP_BINAPI) \
 		VERSION=$(VERSION) COMMIT=$(COMMIT) DATE=$(DATE) \
 		./docker/dev/build.sh
 
 prod-image: ## Build production image
-<<<<<<< HEAD
-	@echo "=> building prod image"
-=======
 	@echo "# building prod image"
->>>>>>> 0e2148d3
 	IMAGE_TAG=$(IMAGE_TAG) \
 	./docker/prod/build.sh
 
@@ -444,11 +314,7 @@
 	agent agentctl build clean install \
 	cmd examples clean-examples \
 	test test-cover test-cover-html test-cover-xml \
-<<<<<<< HEAD
-	generate genereate-binapi generate-proto get-binapi-generators get-proto-generators \
-=======
 	generate checknodiffgenerated genereate-binapi generate-proto get-binapi-generators \
->>>>>>> 0e2148d3
 	get-dep dep-install dep-update dep-check \
 	get-linters lint format lint-proto check-proto \
 	get-linkcheck check-links \
