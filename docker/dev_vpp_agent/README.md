--- conflicted
+++ resolved
@@ -9,38 +9,16 @@
 - A pre-built VPP Agent
 
 ### Getting an Image from Dockerhub
-<<<<<<< HEAD
 For a quick start with the Development image, you can use pre-built 
 Development docker images that contain pre-built VPP Agent, VPP, and 
 tools, the Ligato and VPP source code, Git, and build tools for both 
 the VPP Agent and VPP. The pre-built Development docker images are 
 available from [Dockerhub](https://hub.docker.com/r/ligato/dev-vpp-agent/),
 or you can just type:
-
 ```
 docker pull ligato/dev-vpp-agent
 ```
-Then you can start the downloaded Development image as described [here][1]. 
-
-=======
-For a quick start with the VPP Agent, you can use pre-build Docker images with
-the development version of the Agent and VPP on [Dockerhub](https://hub.docker.com/r/ligato/dev-vpp-agent/).
-```
-# Pull the image from the ligato repository (latest in this case, consider specifying a concrete version)
-docker pull ligato/dev-vpp-agent
-
-# Start dependencies: ETCD and Kafka with default parameters
-docker run -p 2379:2379 --name etcd --rm \
-    quay.io/coreos/etcd:v3.1.0 /usr/local/bin/etcd \
-    -advertise-client-urls http://0.0.0.0:2379 \
-    -listen-client-urls http://0.0.0.0:2379
-docker run -p 2181:2181 -p 9092:9092 --name kafka --rm \
- --env ADVERTISED_HOST=172.17.0.1 --env ADVERTISED_PORT=9092 spotify/kafka
-
-# Create and start the container with the Agent and VPP
-docker run -it --name vpp_agent --rm ligato/dev-vpp-agent
-```
->>>>>>> 9b51c60c
+Then you can start the downloaded Development image as described [here][1].
 
 ### Building Locally
 To build the docker image on your local machine,  type:
